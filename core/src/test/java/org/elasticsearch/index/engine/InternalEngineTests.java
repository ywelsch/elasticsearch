--- conflicted
+++ resolved
@@ -102,12 +102,8 @@
 import org.elasticsearch.index.mapper.RootObjectMapper;
 import org.elasticsearch.index.mapper.SeqNoFieldMapper;
 import org.elasticsearch.index.mapper.SourceFieldMapper;
-<<<<<<< HEAD
 import org.elasticsearch.index.seqno.LocalCheckpointTracker;
-=======
 import org.elasticsearch.index.mapper.Uid;
-import org.elasticsearch.index.seqno.SeqNoStats;
->>>>>>> 481d98b8
 import org.elasticsearch.index.seqno.SequenceNumbers;
 import org.elasticsearch.index.shard.IndexSearcherWrapper;
 import org.elasticsearch.index.shard.ShardId;
@@ -217,7 +213,7 @@
             new BytesArray("{}".getBytes(Charset.defaultCharset())), null);
         operation = randomBoolean() ?
             appendOnlyPrimary(doc, false, 1)
-            : appendOnlyReplica(doc, false, 1, engine.seqNoService().generateSeqNo());
+            : appendOnlyReplica(doc, false, 1, engine.getLocalCheckpointTracker().generateSeqNo());
         engine.index(operation);
         assertTrue("safe access should be required", engine.isSafeAccessRequired());
         assertEquals(1, engine.getVersionMapSize()); // now we add this to the map
