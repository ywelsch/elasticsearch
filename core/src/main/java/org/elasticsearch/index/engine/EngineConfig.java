--- conflicted
+++ resolved
@@ -41,11 +41,8 @@
 import org.elasticsearch.indices.IndexingMemoryController;
 import org.elasticsearch.threadpool.ThreadPool;
 
-<<<<<<< HEAD
 import java.io.IOException;
-=======
 import java.util.List;
->>>>>>> c8bf7eca
 
 /*
  * Holds all the configuration that is used to create an {@link Engine}.
@@ -116,15 +113,9 @@
                         IndexSettings indexSettings, Engine.Warmer warmer, Store store,
                         MergePolicy mergePolicy, Analyzer analyzer,
                         Similarity similarity, CodecService codecService, Engine.EventListener eventListener,
-<<<<<<< HEAD
                         QueryCache queryCache, QueryCachingPolicy queryCachingPolicy,
-                        TranslogConfig translogConfig, TimeValue flushMergesAfter, ReferenceManager.RefreshListener refreshListeners,
+                        TranslogConfig translogConfig, TimeValue flushMergesAfter, List<ReferenceManager.RefreshListener> refreshListeners,
                         Sort indexSort, TranslogRecoveryRunner translogRecoveryRunner) {
-=======
-                        TranslogRecoveryPerformer translogRecoveryPerformer, QueryCache queryCache, QueryCachingPolicy queryCachingPolicy,
-                        TranslogConfig translogConfig, TimeValue flushMergesAfter, List<ReferenceManager.RefreshListener> refreshListeners,
-                        Sort indexSort) {
->>>>>>> c8bf7eca
         if (openMode == null) {
             throw new IllegalArgumentException("openMode must not be null");
         }
