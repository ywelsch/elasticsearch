--- conflicted
+++ resolved
@@ -144,11 +144,7 @@
             IndexService indexService = indicesService.indexService(indexMetaData.getIndex());
             if (indexService == null) {
                 // we need to create the index here, and add the current mapping to it, so we can merge
-<<<<<<< HEAD
-                indexService = indicesService.createIndex(nodeServicesProvider, indexMetaData, Collections.emptyList(), shardId -> {});
-=======
-                indexService = indicesService.createIndex(indexMetaData, Collections.emptyList());
->>>>>>> 179dd885
+                indexService = indicesService.createIndex(indexMetaData, Collections.emptyList(), shardId -> {});
                 removeIndex = true;
                 for (ObjectCursor<MappingMetaData> metaData : indexMetaData.getMappings().values()) {
                     // don't apply the default mapping, it has been applied when the mapping was created
@@ -231,12 +227,8 @@
                                 // if the index does not exists we create it once, add all types to the mapper service and
                                 // close it later once we are done with mapping update
                                 indicesToClose.add(indexMetaData.getIndex());
-<<<<<<< HEAD
-                                IndexService indexService = indicesService.createIndex(nodeServicesProvider, indexMetaData,
-                                    Collections.emptyList(), shardId -> {});
-=======
-                                IndexService indexService = indicesService.createIndex(indexMetaData, Collections.emptyList());
->>>>>>> 179dd885
+                                IndexService indexService =
+                                    indicesService.createIndex(indexMetaData, Collections.emptyList(), shardId -> {});
                                 // add mappings for all types, we need them for cross-type validation
                                 for (ObjectCursor<MappingMetaData> mapping : indexMetaData.getMappings().values()) {
                                     indexService.mapperService().merge(mapping.value.type(), mapping.value.source(),
