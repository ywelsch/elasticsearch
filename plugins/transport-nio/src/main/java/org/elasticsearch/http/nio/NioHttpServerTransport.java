/*
 * Licensed to Elasticsearch under one or more contributor
 * license agreements. See the NOTICE file distributed with
 * this work for additional information regarding copyright
 * ownership. Elasticsearch licenses this file to you under
 * the Apache License, Version 2.0 (the "License"); you may
 * not use this file except in compliance with the License.
 * You may obtain a copy of the License at
 *
 *    http://www.apache.org/licenses/LICENSE-2.0
 *
 * Unless required by applicable law or agreed to in writing,
 * software distributed under the License is distributed on an
 * "AS IS" BASIS, WITHOUT WARRANTIES OR CONDITIONS OF ANY
 * KIND, either express or implied.  See the License for the
 * specific language governing permissions and limitations
 * under the License.
 */

package org.elasticsearch.http.nio;

import org.apache.logging.log4j.LogManager;
import org.apache.logging.log4j.Logger;
import org.elasticsearch.ElasticsearchException;
import org.elasticsearch.action.ActionListener;
import org.elasticsearch.action.support.PlainActionFuture;
import org.elasticsearch.common.network.NetworkService;
import org.elasticsearch.common.settings.Settings;
import org.elasticsearch.common.unit.ByteSizeValue;
import org.elasticsearch.common.util.BigArrays;
import org.elasticsearch.common.util.PageCacheRecycler;
import org.elasticsearch.common.xcontent.NamedXContentRegistry;
import org.elasticsearch.http.AbstractHttpServerTransport;
import org.elasticsearch.http.HttpChannel;
import org.elasticsearch.http.HttpServerChannel;
import org.elasticsearch.nio.BytesChannelContext;
import org.elasticsearch.nio.ChannelFactory;
import org.elasticsearch.nio.Config;
import org.elasticsearch.nio.InboundChannelBuffer;
import org.elasticsearch.nio.NioGroup;
import org.elasticsearch.nio.NioSelector;
import org.elasticsearch.nio.NioSocketChannel;
import org.elasticsearch.nio.ServerChannelContext;
import org.elasticsearch.nio.SocketChannelContext;
import org.elasticsearch.threadpool.ThreadPool;
import org.elasticsearch.transport.nio.NioGroupFactory;
import org.elasticsearch.transport.nio.PageAllocator;

import java.io.IOException;
import java.net.InetSocketAddress;
import java.nio.channels.ServerSocketChannel;
import java.nio.channels.SocketChannel;
import java.util.function.Consumer;

import static org.elasticsearch.http.HttpTransportSettings.SETTING_HTTP_MAX_CHUNK_SIZE;
import static org.elasticsearch.http.HttpTransportSettings.SETTING_HTTP_MAX_HEADER_SIZE;
import static org.elasticsearch.http.HttpTransportSettings.SETTING_HTTP_MAX_INITIAL_LINE_LENGTH;
import static org.elasticsearch.http.HttpTransportSettings.SETTING_HTTP_TCP_KEEP_ALIVE;
import static org.elasticsearch.http.HttpTransportSettings.SETTING_HTTP_TCP_KEEP_COUNT;
import static org.elasticsearch.http.HttpTransportSettings.SETTING_HTTP_TCP_KEEP_IDLE;
import static org.elasticsearch.http.HttpTransportSettings.SETTING_HTTP_TCP_KEEP_INTERVAL;
import static org.elasticsearch.http.HttpTransportSettings.SETTING_HTTP_TCP_NO_DELAY;
import static org.elasticsearch.http.HttpTransportSettings.SETTING_HTTP_TCP_RECEIVE_BUFFER_SIZE;
import static org.elasticsearch.http.HttpTransportSettings.SETTING_HTTP_TCP_REUSE_ADDRESS;
import static org.elasticsearch.http.HttpTransportSettings.SETTING_HTTP_TCP_SEND_BUFFER_SIZE;
import static org.elasticsearch.http.HttpTransportSettings.SETTING_PIPELINING_MAX_EVENTS;

public class NioHttpServerTransport extends AbstractHttpServerTransport {
    private static final Logger logger = LogManager.getLogger(NioHttpServerTransport.class);

    protected final PageAllocator pageAllocator;
    private final NioGroupFactory nioGroupFactory;

    protected final boolean tcpNoDelay;
    protected final boolean tcpKeepAlive;
    protected final int tcpKeepIdle;
    protected final int tcpKeepInterval;
    protected final int tcpKeepCount;
    protected final boolean reuseAddress;
    protected final int tcpSendBufferSize;
    protected final int tcpReceiveBufferSize;

    private volatile NioGroup nioGroup;
    private ChannelFactory<NioHttpServerChannel, NioHttpChannel> channelFactory;

    public NioHttpServerTransport(Settings settings, NetworkService networkService, BigArrays bigArrays,
                                  PageCacheRecycler pageCacheRecycler, ThreadPool threadPool, NamedXContentRegistry xContentRegistry,
                                  Dispatcher dispatcher, NioGroupFactory nioGroupFactory) {
        super(settings, networkService, bigArrays, threadPool, xContentRegistry, dispatcher);
        this.pageAllocator = new PageAllocator(pageCacheRecycler);
        this.nioGroupFactory = nioGroupFactory;

        ByteSizeValue maxChunkSize = SETTING_HTTP_MAX_CHUNK_SIZE.get(settings);
        ByteSizeValue maxHeaderSize = SETTING_HTTP_MAX_HEADER_SIZE.get(settings);
        ByteSizeValue maxInitialLineLength = SETTING_HTTP_MAX_INITIAL_LINE_LENGTH.get(settings);
        int pipeliningMaxEvents = SETTING_PIPELINING_MAX_EVENTS.get(settings);

        this.tcpNoDelay = SETTING_HTTP_TCP_NO_DELAY.get(settings);
        this.tcpKeepAlive = SETTING_HTTP_TCP_KEEP_ALIVE.get(settings);
        this.tcpKeepIdle = SETTING_HTTP_TCP_KEEP_IDLE.get(settings);
        this.tcpKeepInterval = SETTING_HTTP_TCP_KEEP_INTERVAL.get(settings);
        this.tcpKeepCount = SETTING_HTTP_TCP_KEEP_COUNT.get(settings);
        this.reuseAddress = SETTING_HTTP_TCP_REUSE_ADDRESS.get(settings);
        this.tcpSendBufferSize = Math.toIntExact(SETTING_HTTP_TCP_SEND_BUFFER_SIZE.get(settings).getBytes());
        this.tcpReceiveBufferSize = Math.toIntExact(SETTING_HTTP_TCP_RECEIVE_BUFFER_SIZE.get(settings).getBytes());


        logger.debug("using max_chunk_size[{}], max_header_size[{}], max_initial_line_length[{}], max_content_length[{}]," +
                " pipelining_max_events[{}]",
            maxChunkSize, maxHeaderSize, maxInitialLineLength, maxContentLength, pipeliningMaxEvents);
    }

    public Logger getLogger() {
        return logger;
    }

    @Override
    protected void doStart() {
        boolean success = false;
        try {
            nioGroup = nioGroupFactory.getHttpGroup();
            channelFactory = channelFactory();
            bindServer();
            success = true;
        } catch (IOException e) {
            throw new ElasticsearchException(e);
        } finally {
            if (success == false) {
                doStop(); // otherwise we leak threads since we never moved to started
            }
        }
    }

    @Override
    protected void stopInternal() {
        try {
            nioGroup.close();
        } catch (Exception e) {
            logger.warn("unexpected exception while stopping nio group", e);
        }
    }

    @Override
    protected HttpServerChannel bind(InetSocketAddress socketAddress) throws IOException {
        NioHttpServerChannel httpServerChannel = nioGroup.bindServerChannel(socketAddress, channelFactory);
        PlainActionFuture<Void> future = PlainActionFuture.newFuture();
        httpServerChannel.addBindListener(ActionListener.toBiConsumer(future));
        future.actionGet();
        return httpServerChannel;
    }

    protected ChannelFactory<NioHttpServerChannel, NioHttpChannel> channelFactory() {
        return new HttpChannelFactory();
    }

    protected void acceptChannel(NioSocketChannel socketChannel) {
        super.serverAcceptedChannel((HttpChannel) socketChannel);
    }

    private class HttpChannelFactory extends ChannelFactory<NioHttpServerChannel, NioHttpChannel> {

        private HttpChannelFactory() {
<<<<<<< HEAD
            super(new RawChannelFactory(tcpNoDelay, tcpKeepAlive, tcpKeepIdle, tcpKeepInterval, tcpKeepCount, reuseAddress,
                tcpSendBufferSize, tcpReceiveBufferSize));
=======
            super(tcpNoDelay, tcpKeepAlive, reuseAddress, tcpSendBufferSize, tcpReceiveBufferSize);
>>>>>>> e765a00b
        }

        @Override
        public NioHttpChannel createChannel(NioSelector selector, SocketChannel channel, Config.Socket socketConfig) {
            NioHttpChannel httpChannel = new NioHttpChannel(channel);
            HttpReadWriteHandler handler = new HttpReadWriteHandler(httpChannel,NioHttpServerTransport.this,
                handlingSettings, corsConfig, selector.getTaskScheduler(), threadPool::relativeTimeInMillis);
            Consumer<Exception> exceptionHandler = (e) -> onException(httpChannel, e);
            SocketChannelContext context = new BytesChannelContext(httpChannel, selector, socketConfig, exceptionHandler, handler,
                new InboundChannelBuffer(pageAllocator));
            httpChannel.setContext(context);
            return httpChannel;
        }

        @Override
        public NioHttpServerChannel createServerChannel(NioSelector selector, ServerSocketChannel channel,
                                                        Config.ServerSocket socketConfig) {
            NioHttpServerChannel httpServerChannel = new NioHttpServerChannel(channel);
            Consumer<Exception> exceptionHandler = (e) -> onServerException(httpServerChannel, e);
            Consumer<NioSocketChannel> acceptor = NioHttpServerTransport.this::acceptChannel;
            ServerChannelContext context = new ServerChannelContext(httpServerChannel, this, selector, socketConfig, acceptor,
                exceptionHandler);
            httpServerChannel.setContext(context);
            return httpServerChannel;
        }

    }
}<|MERGE_RESOLUTION|>--- conflicted
+++ resolved
@@ -160,12 +160,8 @@
     private class HttpChannelFactory extends ChannelFactory<NioHttpServerChannel, NioHttpChannel> {
 
         private HttpChannelFactory() {
-<<<<<<< HEAD
-            super(new RawChannelFactory(tcpNoDelay, tcpKeepAlive, tcpKeepIdle, tcpKeepInterval, tcpKeepCount, reuseAddress,
-                tcpSendBufferSize, tcpReceiveBufferSize));
-=======
-            super(tcpNoDelay, tcpKeepAlive, reuseAddress, tcpSendBufferSize, tcpReceiveBufferSize);
->>>>>>> e765a00b
+            super(tcpNoDelay, tcpKeepAlive, tcpKeepIdle, tcpKeepInterval, tcpKeepCount, reuseAddress, tcpSendBufferSize,
+                tcpReceiveBufferSize);
         }
 
         @Override
