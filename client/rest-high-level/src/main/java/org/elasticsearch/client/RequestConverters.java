/*
 * Licensed to Elasticsearch under one or more contributor
 * license agreements. See the NOTICE file distributed with
 * this work for additional information regarding copyright
 * ownership. Elasticsearch licenses this file to you under
 * the Apache License, Version 2.0 (the "License"); you may
 * not use this file except in compliance with the License.
 * You may obtain a copy of the License at
 *
 *    http://www.apache.org/licenses/LICENSE-2.0
 *
 * Unless required by applicable law or agreed to in writing,
 * software distributed under the License is distributed on an
 * "AS IS" BASIS, WITHOUT WARRANTIES OR CONDITIONS OF ANY
 * KIND, either express or implied.  See the License for the
 * specific language governing permissions and limitations
 * under the License.
 */

package org.elasticsearch.client;

import org.apache.http.HttpEntity;
import org.apache.http.client.methods.HttpDelete;
import org.apache.http.client.methods.HttpGet;
import org.apache.http.client.methods.HttpHead;
import org.apache.http.client.methods.HttpPost;
import org.apache.http.client.methods.HttpPut;
import org.apache.http.entity.ByteArrayEntity;
import org.apache.http.entity.ContentType;
import org.apache.lucene.util.BytesRef;
import org.elasticsearch.action.DocWriteRequest;
import org.elasticsearch.action.admin.cluster.health.ClusterHealthRequest;
import org.elasticsearch.action.admin.cluster.repositories.delete.DeleteRepositoryRequest;
import org.elasticsearch.action.admin.cluster.repositories.get.GetRepositoriesRequest;
import org.elasticsearch.action.admin.cluster.repositories.put.PutRepositoryRequest;
import org.elasticsearch.action.admin.cluster.repositories.verify.VerifyRepositoryRequest;
import org.elasticsearch.action.admin.cluster.snapshots.create.CreateSnapshotRequest;
import org.elasticsearch.action.admin.cluster.snapshots.delete.DeleteSnapshotRequest;
import org.elasticsearch.action.admin.cluster.snapshots.get.GetSnapshotsRequest;
import org.elasticsearch.action.admin.cluster.snapshots.restore.RestoreSnapshotRequest;
import org.elasticsearch.action.admin.cluster.snapshots.status.SnapshotsStatusRequest;
import org.elasticsearch.action.admin.cluster.storedscripts.DeleteStoredScriptRequest;
import org.elasticsearch.action.admin.cluster.storedscripts.GetStoredScriptRequest;
import org.elasticsearch.action.admin.indices.alias.IndicesAliasesRequest;
import org.elasticsearch.action.admin.indices.alias.get.GetAliasesRequest;
import org.elasticsearch.action.admin.indices.analyze.AnalyzeRequest;
import org.elasticsearch.action.admin.indices.cache.clear.ClearIndicesCacheRequest;
import org.elasticsearch.action.admin.indices.close.CloseIndexRequest;
import org.elasticsearch.action.admin.indices.create.CreateIndexRequest;
import org.elasticsearch.action.admin.indices.delete.DeleteIndexRequest;
import org.elasticsearch.action.admin.indices.flush.FlushRequest;
import org.elasticsearch.action.admin.indices.flush.SyncedFlushRequest;
import org.elasticsearch.action.admin.indices.forcemerge.ForceMergeRequest;
import org.elasticsearch.action.admin.indices.get.GetIndexRequest;
import org.elasticsearch.action.admin.indices.mapping.get.GetFieldMappingsRequest;
import org.elasticsearch.action.admin.indices.mapping.get.GetMappingsRequest;
import org.elasticsearch.action.admin.indices.mapping.put.PutMappingRequest;
import org.elasticsearch.action.admin.indices.open.OpenIndexRequest;
import org.elasticsearch.action.admin.indices.refresh.RefreshRequest;
import org.elasticsearch.action.admin.indices.rollover.RolloverRequest;
import org.elasticsearch.action.admin.indices.settings.get.GetSettingsRequest;
import org.elasticsearch.action.admin.indices.settings.put.UpdateSettingsRequest;
import org.elasticsearch.action.admin.indices.shrink.ResizeRequest;
import org.elasticsearch.action.admin.indices.shrink.ResizeType;
import org.elasticsearch.action.admin.indices.template.get.GetIndexTemplatesRequest;
import org.elasticsearch.action.admin.indices.template.put.PutIndexTemplateRequest;
import org.elasticsearch.action.admin.indices.validate.query.ValidateQueryRequest;
import org.elasticsearch.action.bulk.BulkRequest;
import org.elasticsearch.action.delete.DeleteRequest;
import org.elasticsearch.action.explain.ExplainRequest;
import org.elasticsearch.action.fieldcaps.FieldCapabilitiesRequest;
import org.elasticsearch.action.get.GetRequest;
import org.elasticsearch.action.get.MultiGetRequest;
import org.elasticsearch.action.index.IndexRequest;
import org.elasticsearch.action.ingest.DeletePipelineRequest;
import org.elasticsearch.action.ingest.GetPipelineRequest;
import org.elasticsearch.action.ingest.PutPipelineRequest;
import org.elasticsearch.action.ingest.SimulatePipelineRequest;
import org.elasticsearch.action.search.ClearScrollRequest;
import org.elasticsearch.action.search.MultiSearchRequest;
import org.elasticsearch.action.search.SearchRequest;
import org.elasticsearch.action.search.SearchScrollRequest;
import org.elasticsearch.action.support.ActiveShardCount;
import org.elasticsearch.action.support.IndicesOptions;
import org.elasticsearch.action.support.WriteRequest;
import org.elasticsearch.action.update.UpdateRequest;
import org.elasticsearch.client.indexlifecycle.LifecycleManagementStatusRequest;
import org.elasticsearch.client.indexlifecycle.PutLifecyclePolicyRequest;
import org.elasticsearch.client.indexlifecycle.DeleteLifecyclePolicyRequest;
import org.elasticsearch.client.security.RefreshPolicy;
import org.elasticsearch.cluster.health.ClusterHealthStatus;
import org.elasticsearch.common.Nullable;
import org.elasticsearch.common.Priority;
import org.elasticsearch.common.Strings;
import org.elasticsearch.common.SuppressForbidden;
import org.elasticsearch.common.bytes.BytesReference;
import org.elasticsearch.common.lucene.uid.Versions;
import org.elasticsearch.common.unit.TimeValue;
import org.elasticsearch.common.xcontent.DeprecationHandler;
import org.elasticsearch.common.xcontent.NamedXContentRegistry;
import org.elasticsearch.common.xcontent.ToXContent;
import org.elasticsearch.common.xcontent.XContent;
import org.elasticsearch.common.xcontent.XContentBuilder;
import org.elasticsearch.common.xcontent.XContentHelper;
import org.elasticsearch.common.xcontent.XContentParser;
import org.elasticsearch.common.xcontent.XContentType;
import org.elasticsearch.index.VersionType;
import org.elasticsearch.index.rankeval.RankEvalRequest;
import org.elasticsearch.index.reindex.AbstractBulkByScrollRequest;
import org.elasticsearch.index.reindex.DeleteByQueryRequest;
import org.elasticsearch.index.reindex.ReindexRequest;
import org.elasticsearch.index.reindex.UpdateByQueryRequest;
import org.elasticsearch.protocol.xpack.XPackInfoRequest;
import org.elasticsearch.protocol.xpack.XPackUsageRequest;
<<<<<<< HEAD
import org.elasticsearch.protocol.xpack.license.DeleteLicenseRequest;
import org.elasticsearch.protocol.xpack.indexlifecycle.ExplainLifecycleRequest;
import org.elasticsearch.protocol.xpack.indexlifecycle.SetIndexLifecyclePolicyRequest;
import org.elasticsearch.protocol.xpack.indexlifecycle.StartILMRequest;
import org.elasticsearch.protocol.xpack.indexlifecycle.StopILMRequest;
import org.elasticsearch.protocol.xpack.license.GetLicenseRequest;
import org.elasticsearch.protocol.xpack.license.PutLicenseRequest;
=======
>>>>>>> 79cd6385
import org.elasticsearch.protocol.xpack.migration.IndexUpgradeInfoRequest;
import org.elasticsearch.protocol.xpack.watcher.DeleteWatchRequest;
import org.elasticsearch.protocol.xpack.watcher.PutWatchRequest;
import org.elasticsearch.rest.action.search.RestSearchAction;
import org.elasticsearch.script.mustache.MultiSearchTemplateRequest;
import org.elasticsearch.script.mustache.SearchTemplateRequest;
import org.elasticsearch.search.fetch.subphase.FetchSourceContext;
import org.elasticsearch.tasks.TaskId;

import java.io.ByteArrayOutputStream;
import java.io.IOException;
import java.net.URI;
import java.net.URISyntaxException;
import java.nio.charset.Charset;
import java.util.EnumSet;
import java.util.Locale;
import java.util.StringJoiner;
import java.util.stream.Collectors;

final class RequestConverters {
    static final XContentType REQUEST_BODY_CONTENT_TYPE = XContentType.JSON;

    private RequestConverters() {
        // Contains only status utility methods
    }

<<<<<<< HEAD
    static Request cancelTasks(CancelTasksRequest cancelTasksRequest) {
        Request request = new Request(HttpPost.METHOD_NAME, "/_tasks/_cancel");
        Params params = new Params(request);
    params.withTimeout(cancelTasksRequest.getTimeout())
            .withTaskId(cancelTasksRequest.getTaskId())
            .withNodes(cancelTasksRequest.getNodes())
            .withParentTaskId(cancelTasksRequest.getParentTaskId())
            .withActions(cancelTasksRequest.getActions());
        return request;
    }

=======
>>>>>>> 79cd6385
    static Request delete(DeleteRequest deleteRequest) {
        String endpoint = endpoint(deleteRequest.index(), deleteRequest.type(), deleteRequest.id());
        Request request = new Request(HttpDelete.METHOD_NAME, endpoint);

        Params parameters = new Params(request);
        parameters.withRouting(deleteRequest.routing());
        parameters.withTimeout(deleteRequest.timeout());
        parameters.withVersion(deleteRequest.version());
        parameters.withVersionType(deleteRequest.versionType());
        parameters.withRefreshPolicy(deleteRequest.getRefreshPolicy());
        parameters.withWaitForActiveShards(deleteRequest.waitForActiveShards());
        return request;
    }

    static Request deleteIndex(DeleteIndexRequest deleteIndexRequest) {
        String endpoint = endpoint(deleteIndexRequest.indices());
        Request request = new Request(HttpDelete.METHOD_NAME, endpoint);

        Params parameters = new Params(request);
        parameters.withTimeout(deleteIndexRequest.timeout());
        parameters.withMasterTimeout(deleteIndexRequest.masterNodeTimeout());
        parameters.withIndicesOptions(deleteIndexRequest.indicesOptions());
        return request;
    }

    static Request openIndex(OpenIndexRequest openIndexRequest) {
        String endpoint = endpoint(openIndexRequest.indices(), "_open");
        Request request = new Request(HttpPost.METHOD_NAME, endpoint);

        Params parameters = new Params(request);
        parameters.withTimeout(openIndexRequest.timeout());
        parameters.withMasterTimeout(openIndexRequest.masterNodeTimeout());
        parameters.withWaitForActiveShards(openIndexRequest.waitForActiveShards());
        parameters.withIndicesOptions(openIndexRequest.indicesOptions());
        return request;
    }

    static Request closeIndex(CloseIndexRequest closeIndexRequest) {
        String endpoint = endpoint(closeIndexRequest.indices(), "_close");
        Request request = new Request(HttpPost.METHOD_NAME, endpoint);

        Params parameters = new Params(request);
        parameters.withTimeout(closeIndexRequest.timeout());
        parameters.withMasterTimeout(closeIndexRequest.masterNodeTimeout());
        parameters.withIndicesOptions(closeIndexRequest.indicesOptions());
        return request;
    }

    static Request createIndex(CreateIndexRequest createIndexRequest) throws IOException {
        String endpoint = endpoint(createIndexRequest.indices());
        Request request = new Request(HttpPut.METHOD_NAME, endpoint);

        Params parameters = new Params(request);
        parameters.withTimeout(createIndexRequest.timeout());
        parameters.withMasterTimeout(createIndexRequest.masterNodeTimeout());
        parameters.withWaitForActiveShards(createIndexRequest.waitForActiveShards());

        request.setEntity(createEntity(createIndexRequest, REQUEST_BODY_CONTENT_TYPE));
        return request;
    }

    static Request updateAliases(IndicesAliasesRequest indicesAliasesRequest) throws IOException {
        Request request = new Request(HttpPost.METHOD_NAME, "/_aliases");

        Params parameters = new Params(request);
        parameters.withTimeout(indicesAliasesRequest.timeout());
        parameters.withMasterTimeout(indicesAliasesRequest.masterNodeTimeout());

        request.setEntity(createEntity(indicesAliasesRequest, REQUEST_BODY_CONTENT_TYPE));
        return request;
    }

    static Request putMapping(PutMappingRequest putMappingRequest) throws IOException {
        // The concreteIndex is an internal concept, not applicable to requests made over the REST API.
        if (putMappingRequest.getConcreteIndex() != null) {
            throw new IllegalArgumentException("concreteIndex cannot be set on PutMapping requests made over the REST API");
        }

        Request request = new Request(HttpPut.METHOD_NAME, endpoint(putMappingRequest.indices(), "_mapping", putMappingRequest.type()));

        Params parameters = new Params(request);
        parameters.withTimeout(putMappingRequest.timeout());
        parameters.withMasterTimeout(putMappingRequest.masterNodeTimeout());

        request.setEntity(createEntity(putMappingRequest, REQUEST_BODY_CONTENT_TYPE));
        return request;
    }

    static Request getMappings(GetMappingsRequest getMappingsRequest) throws IOException {
        String[] indices = getMappingsRequest.indices() == null ? Strings.EMPTY_ARRAY : getMappingsRequest.indices();
        String[] types = getMappingsRequest.types() == null ? Strings.EMPTY_ARRAY : getMappingsRequest.types();

        Request request = new Request(HttpGet.METHOD_NAME, endpoint(indices, "_mapping", types));

        Params parameters = new Params(request);
        parameters.withMasterTimeout(getMappingsRequest.masterNodeTimeout());
        parameters.withIndicesOptions(getMappingsRequest.indicesOptions());
        parameters.withLocal(getMappingsRequest.local());
        return request;
    }

    static Request getFieldMapping(GetFieldMappingsRequest getFieldMappingsRequest) throws IOException {
        String[] indices = getFieldMappingsRequest.indices() == null ? Strings.EMPTY_ARRAY : getFieldMappingsRequest.indices();
        String[] types = getFieldMappingsRequest.types() == null ? Strings.EMPTY_ARRAY : getFieldMappingsRequest.types();
        String[] fields = getFieldMappingsRequest.fields() == null ? Strings.EMPTY_ARRAY : getFieldMappingsRequest.fields();

        String endpoint = new EndpointBuilder().addCommaSeparatedPathParts(indices)
            .addPathPartAsIs("_mapping").addCommaSeparatedPathParts(types)
            .addPathPartAsIs("field").addCommaSeparatedPathParts(fields)
            .build();

        Request request = new Request(HttpGet.METHOD_NAME, endpoint);

        Params parameters = new Params(request);
        parameters.withIndicesOptions(getFieldMappingsRequest.indicesOptions());
        parameters.withIncludeDefaults(getFieldMappingsRequest.includeDefaults());
        parameters.withLocal(getFieldMappingsRequest.local());
        return request;
    }

    static Request refresh(RefreshRequest refreshRequest) {
        String[] indices = refreshRequest.indices() == null ? Strings.EMPTY_ARRAY : refreshRequest.indices();
        Request request = new Request(HttpPost.METHOD_NAME, endpoint(indices, "_refresh"));

        Params parameters = new Params(request);
        parameters.withIndicesOptions(refreshRequest.indicesOptions());
        return request;
    }

    static Request flush(FlushRequest flushRequest) {
        String[] indices = flushRequest.indices() == null ? Strings.EMPTY_ARRAY : flushRequest.indices();
        Request request = new Request(HttpPost.METHOD_NAME, endpoint(indices, "_flush"));

        Params parameters = new Params(request);
        parameters.withIndicesOptions(flushRequest.indicesOptions());
        parameters.putParam("wait_if_ongoing", Boolean.toString(flushRequest.waitIfOngoing()));
        parameters.putParam("force", Boolean.toString(flushRequest.force()));
        return request;
    }

    static Request flushSynced(SyncedFlushRequest syncedFlushRequest) {
        String[] indices = syncedFlushRequest.indices() == null ? Strings.EMPTY_ARRAY : syncedFlushRequest.indices();
        Request request = new Request(HttpPost.METHOD_NAME, endpoint(indices, "_flush/synced"));
        Params parameters = new Params(request);
        parameters.withIndicesOptions(syncedFlushRequest.indicesOptions());
        return request;
    }

    static Request forceMerge(ForceMergeRequest forceMergeRequest) {
        String[] indices = forceMergeRequest.indices() == null ? Strings.EMPTY_ARRAY : forceMergeRequest.indices();
        Request request = new Request(HttpPost.METHOD_NAME, endpoint(indices, "_forcemerge"));

        Params parameters = new Params(request);
        parameters.withIndicesOptions(forceMergeRequest.indicesOptions());
        parameters.putParam("max_num_segments", Integer.toString(forceMergeRequest.maxNumSegments()));
        parameters.putParam("only_expunge_deletes", Boolean.toString(forceMergeRequest.onlyExpungeDeletes()));
        parameters.putParam("flush", Boolean.toString(forceMergeRequest.flush()));
        return request;
    }

    static Request clearCache(ClearIndicesCacheRequest clearIndicesCacheRequest) {
        String[] indices = clearIndicesCacheRequest.indices() == null ? Strings.EMPTY_ARRAY :clearIndicesCacheRequest.indices();
        Request request = new Request(HttpPost.METHOD_NAME, endpoint(indices, "_cache/clear"));

        Params parameters = new Params(request);
        parameters.withIndicesOptions(clearIndicesCacheRequest.indicesOptions());
        parameters.putParam("query", Boolean.toString(clearIndicesCacheRequest.queryCache()));
        parameters.putParam("fielddata", Boolean.toString(clearIndicesCacheRequest.fieldDataCache()));
        parameters.putParam("request", Boolean.toString(clearIndicesCacheRequest.requestCache()));
        parameters.putParam("fields", String.join(",", clearIndicesCacheRequest.fields()));
        return request;
    }

    static Request info() {
        return new Request(HttpGet.METHOD_NAME, "/");
    }

    static Request bulk(BulkRequest bulkRequest) throws IOException {
        Request request = new Request(HttpPost.METHOD_NAME, "/_bulk");

        Params parameters = new Params(request);
        parameters.withTimeout(bulkRequest.timeout());
        parameters.withRefreshPolicy(bulkRequest.getRefreshPolicy());

        // Bulk API only supports newline delimited JSON or Smile. Before executing
        // the bulk, we need to check that all requests have the same content-type
        // and this content-type is supported by the Bulk API.
        XContentType bulkContentType = null;
        for (int i = 0; i < bulkRequest.numberOfActions(); i++) {
            DocWriteRequest<?> action = bulkRequest.requests().get(i);

            DocWriteRequest.OpType opType = action.opType();
            if (opType == DocWriteRequest.OpType.INDEX || opType == DocWriteRequest.OpType.CREATE) {
                bulkContentType = enforceSameContentType((IndexRequest) action, bulkContentType);

            } else if (opType == DocWriteRequest.OpType.UPDATE) {
                UpdateRequest updateRequest = (UpdateRequest) action;
                if (updateRequest.doc() != null) {
                    bulkContentType = enforceSameContentType(updateRequest.doc(), bulkContentType);
                }
                if (updateRequest.upsertRequest() != null) {
                    bulkContentType = enforceSameContentType(updateRequest.upsertRequest(), bulkContentType);
                }
            }
        }

        if (bulkContentType == null) {
            bulkContentType = XContentType.JSON;
        }

        final byte separator = bulkContentType.xContent().streamSeparator();
        final ContentType requestContentType = createContentType(bulkContentType);

        ByteArrayOutputStream content = new ByteArrayOutputStream();
        for (DocWriteRequest<?> action : bulkRequest.requests()) {
            DocWriteRequest.OpType opType = action.opType();

            try (XContentBuilder metadata = XContentBuilder.builder(bulkContentType.xContent())) {
                metadata.startObject();
                {
                    metadata.startObject(opType.getLowercase());
                    if (Strings.hasLength(action.index())) {
                        metadata.field("_index", action.index());
                    }
                    if (Strings.hasLength(action.type())) {
                        metadata.field("_type", action.type());
                    }
                    if (Strings.hasLength(action.id())) {
                        metadata.field("_id", action.id());
                    }
                    if (Strings.hasLength(action.routing())) {
                        metadata.field("routing", action.routing());
                    }
                    if (action.version() != Versions.MATCH_ANY) {
                        metadata.field("version", action.version());
                    }

                    VersionType versionType = action.versionType();
                    if (versionType != VersionType.INTERNAL) {
                        if (versionType == VersionType.EXTERNAL) {
                            metadata.field("version_type", "external");
                        } else if (versionType == VersionType.EXTERNAL_GTE) {
                            metadata.field("version_type", "external_gte");
                        } else if (versionType == VersionType.FORCE) {
                            metadata.field("version_type", "force");
                        }
                    }

                    if (opType == DocWriteRequest.OpType.INDEX || opType == DocWriteRequest.OpType.CREATE) {
                        IndexRequest indexRequest = (IndexRequest) action;
                        if (Strings.hasLength(indexRequest.getPipeline())) {
                            metadata.field("pipeline", indexRequest.getPipeline());
                        }
                    } else if (opType == DocWriteRequest.OpType.UPDATE) {
                        UpdateRequest updateRequest = (UpdateRequest) action;
                        if (updateRequest.retryOnConflict() > 0) {
                            metadata.field("retry_on_conflict", updateRequest.retryOnConflict());
                        }
                        if (updateRequest.fetchSource() != null) {
                            metadata.field("_source", updateRequest.fetchSource());
                        }
                    }
                    metadata.endObject();
                }
                metadata.endObject();

                BytesRef metadataSource = BytesReference.bytes(metadata).toBytesRef();
                content.write(metadataSource.bytes, metadataSource.offset, metadataSource.length);
                content.write(separator);
            }

            BytesRef source = null;
            if (opType == DocWriteRequest.OpType.INDEX || opType == DocWriteRequest.OpType.CREATE) {
                IndexRequest indexRequest = (IndexRequest) action;
                BytesReference indexSource = indexRequest.source();
                XContentType indexXContentType = indexRequest.getContentType();

                try (XContentParser parser = XContentHelper.createParser(
                        /*
                         * EMPTY and THROW are fine here because we just call
                         * copyCurrentStructure which doesn't touch the
                         * registry or deprecation.
                         */
                        NamedXContentRegistry.EMPTY, DeprecationHandler.THROW_UNSUPPORTED_OPERATION,
                        indexSource, indexXContentType)) {
                    try (XContentBuilder builder = XContentBuilder.builder(bulkContentType.xContent())) {
                        builder.copyCurrentStructure(parser);
                        source = BytesReference.bytes(builder).toBytesRef();
                    }
                }
            } else if (opType == DocWriteRequest.OpType.UPDATE) {
                source = XContentHelper.toXContent((UpdateRequest) action, bulkContentType, false).toBytesRef();
            }

            if (source != null) {
                content.write(source.bytes, source.offset, source.length);
                content.write(separator);
            }
        }
        request.setEntity(new ByteArrayEntity(content.toByteArray(), 0, content.size(), requestContentType));
        return request;
    }

    static Request exists(GetRequest getRequest) {
        return getStyleRequest(HttpHead.METHOD_NAME, getRequest);
    }

    static Request get(GetRequest getRequest) {
        return getStyleRequest(HttpGet.METHOD_NAME, getRequest);
    }

    private static Request getStyleRequest(String method, GetRequest getRequest) {
        Request request = new Request(method, endpoint(getRequest.index(), getRequest.type(), getRequest.id()));

        Params parameters = new Params(request);
        parameters.withPreference(getRequest.preference());
        parameters.withRouting(getRequest.routing());
        parameters.withRefresh(getRequest.refresh());
        parameters.withRealtime(getRequest.realtime());
        parameters.withStoredFields(getRequest.storedFields());
        parameters.withVersion(getRequest.version());
        parameters.withVersionType(getRequest.versionType());
        parameters.withFetchSourceContext(getRequest.fetchSourceContext());

        return request;
    }

    static Request multiGet(MultiGetRequest multiGetRequest) throws IOException {
        Request request = new Request(HttpPost.METHOD_NAME, "/_mget");

        Params parameters = new Params(request);
        parameters.withPreference(multiGetRequest.preference());
        parameters.withRealtime(multiGetRequest.realtime());
        parameters.withRefresh(multiGetRequest.refresh());

        request.setEntity(createEntity(multiGetRequest, REQUEST_BODY_CONTENT_TYPE));
        return request;
    }

    static Request index(IndexRequest indexRequest) {
        String method = Strings.hasLength(indexRequest.id()) ? HttpPut.METHOD_NAME : HttpPost.METHOD_NAME;
        boolean isCreate = (indexRequest.opType() == DocWriteRequest.OpType.CREATE);
        String endpoint = endpoint(indexRequest.index(), indexRequest.type(), indexRequest.id(), isCreate ? "_create" : null);
        Request request = new Request(method, endpoint);

        Params parameters = new Params(request);
        parameters.withRouting(indexRequest.routing());
        parameters.withTimeout(indexRequest.timeout());
        parameters.withVersion(indexRequest.version());
        parameters.withVersionType(indexRequest.versionType());
        parameters.withPipeline(indexRequest.getPipeline());
        parameters.withRefreshPolicy(indexRequest.getRefreshPolicy());
        parameters.withWaitForActiveShards(indexRequest.waitForActiveShards());

        BytesRef source = indexRequest.source().toBytesRef();
        ContentType contentType = createContentType(indexRequest.getContentType());
        request.setEntity(new ByteArrayEntity(source.bytes, source.offset, source.length, contentType));
        return request;
    }

    static Request ping() {
        return new Request(HttpHead.METHOD_NAME, "/");
    }

    static Request update(UpdateRequest updateRequest) throws IOException {
        String endpoint = endpoint(updateRequest.index(), updateRequest.type(), updateRequest.id(), "_update");
        Request request = new Request(HttpPost.METHOD_NAME, endpoint);

        Params parameters = new Params(request);
        parameters.withRouting(updateRequest.routing());
        parameters.withTimeout(updateRequest.timeout());
        parameters.withRefreshPolicy(updateRequest.getRefreshPolicy());
        parameters.withWaitForActiveShards(updateRequest.waitForActiveShards());
        parameters.withDocAsUpsert(updateRequest.docAsUpsert());
        parameters.withFetchSourceContext(updateRequest.fetchSource());
        parameters.withRetryOnConflict(updateRequest.retryOnConflict());
        parameters.withVersion(updateRequest.version());
        parameters.withVersionType(updateRequest.versionType());

        // The Java API allows update requests with different content types
        // set for the partial document and the upsert document. This client
        // only accepts update requests that have the same content types set
        // for both doc and upsert.
        XContentType xContentType = null;
        if (updateRequest.doc() != null) {
            xContentType = updateRequest.doc().getContentType();
        }
        if (updateRequest.upsertRequest() != null) {
            XContentType upsertContentType = updateRequest.upsertRequest().getContentType();
            if ((xContentType != null) && (xContentType != upsertContentType)) {
                throw new IllegalStateException("Update request cannot have different content types for doc [" + xContentType + "]" +
                        " and upsert [" + upsertContentType + "] documents");
            } else {
                xContentType = upsertContentType;
            }
        }
        if (xContentType == null) {
            xContentType = Requests.INDEX_CONTENT_TYPE;
        }
        request.setEntity(createEntity(updateRequest, xContentType));
        return request;
    }

    static Request search(SearchRequest searchRequest) throws IOException {
        Request request = new Request(HttpPost.METHOD_NAME, endpoint(searchRequest.indices(), searchRequest.types(), "_search"));

        Params params = new Params(request);
        addSearchRequestParams(params, searchRequest);

        if (searchRequest.source() != null) {
            request.setEntity(createEntity(searchRequest.source(), REQUEST_BODY_CONTENT_TYPE));
        }
        return request;
    }

    private static void addSearchRequestParams(Params params, SearchRequest searchRequest) {
        params.putParam(RestSearchAction.TYPED_KEYS_PARAM, "true");
        params.withRouting(searchRequest.routing());
        params.withPreference(searchRequest.preference());
        params.withIndicesOptions(searchRequest.indicesOptions());
        params.putParam("search_type", searchRequest.searchType().name().toLowerCase(Locale.ROOT));
        if (searchRequest.requestCache() != null) {
            params.putParam("request_cache", Boolean.toString(searchRequest.requestCache()));
        }
        if (searchRequest.allowPartialSearchResults() != null) {
            params.putParam("allow_partial_search_results", Boolean.toString(searchRequest.allowPartialSearchResults()));
        }
        params.putParam("batched_reduce_size", Integer.toString(searchRequest.getBatchedReduceSize()));
        if (searchRequest.scroll() != null) {
            params.putParam("scroll", searchRequest.scroll().keepAlive());
        }
    }

    static Request searchScroll(SearchScrollRequest searchScrollRequest) throws IOException {
        Request request = new Request(HttpPost.METHOD_NAME, "/_search/scroll");
        request.setEntity(createEntity(searchScrollRequest, REQUEST_BODY_CONTENT_TYPE));
        return request;
    }

    static Request clearScroll(ClearScrollRequest clearScrollRequest) throws IOException {
        Request request = new Request(HttpDelete.METHOD_NAME, "/_search/scroll");
        request.setEntity(createEntity(clearScrollRequest, REQUEST_BODY_CONTENT_TYPE));
        return request;
    }

    static Request multiSearch(MultiSearchRequest multiSearchRequest) throws IOException {
        Request request = new Request(HttpPost.METHOD_NAME, "/_msearch");

        Params params = new Params(request);
        params.putParam(RestSearchAction.TYPED_KEYS_PARAM, "true");
        if (multiSearchRequest.maxConcurrentSearchRequests() != MultiSearchRequest.MAX_CONCURRENT_SEARCH_REQUESTS_DEFAULT) {
            params.putParam("max_concurrent_searches", Integer.toString(multiSearchRequest.maxConcurrentSearchRequests()));
        }

        XContent xContent = REQUEST_BODY_CONTENT_TYPE.xContent();
        byte[] source = MultiSearchRequest.writeMultiLineFormat(multiSearchRequest, xContent);
        request.setEntity(new ByteArrayEntity(source, createContentType(xContent.type())));
        return request;
    }

    static Request searchTemplate(SearchTemplateRequest searchTemplateRequest) throws IOException {
        Request request;

        if (searchTemplateRequest.isSimulate()) {
            request = new Request(HttpGet.METHOD_NAME, "_render/template");
        } else {
            SearchRequest searchRequest = searchTemplateRequest.getRequest();
            String endpoint = endpoint(searchRequest.indices(), searchRequest.types(), "_search/template");
            request = new Request(HttpGet.METHOD_NAME, endpoint);

            Params params = new Params(request);
            addSearchRequestParams(params, searchRequest);
        }

        request.setEntity(createEntity(searchTemplateRequest, REQUEST_BODY_CONTENT_TYPE));
        return request;
    }

    static Request multiSearchTemplate(MultiSearchTemplateRequest multiSearchTemplateRequest) throws IOException {
        Request request = new Request(HttpPost.METHOD_NAME, "/_msearch/template");

        Params params = new Params(request);
        params.putParam(RestSearchAction.TYPED_KEYS_PARAM, "true");
        if (multiSearchTemplateRequest.maxConcurrentSearchRequests() != MultiSearchRequest.MAX_CONCURRENT_SEARCH_REQUESTS_DEFAULT) {
            params.putParam("max_concurrent_searches", Integer.toString(multiSearchTemplateRequest.maxConcurrentSearchRequests()));
        }

        XContent xContent = REQUEST_BODY_CONTENT_TYPE.xContent();
        byte[] source = MultiSearchTemplateRequest.writeMultiLineFormat(multiSearchTemplateRequest, xContent);
        request.setEntity(new ByteArrayEntity(source, createContentType(xContent.type())));
        return request;
    }

    static Request existsAlias(GetAliasesRequest getAliasesRequest) {
        if ((getAliasesRequest.indices() == null || getAliasesRequest.indices().length == 0) &&
                (getAliasesRequest.aliases() == null || getAliasesRequest.aliases().length == 0)) {
            throw new IllegalArgumentException("existsAlias requires at least an alias or an index");
        }
        String[] indices = getAliasesRequest.indices() == null ? Strings.EMPTY_ARRAY : getAliasesRequest.indices();
        String[] aliases = getAliasesRequest.aliases() == null ? Strings.EMPTY_ARRAY : getAliasesRequest.aliases();

        Request request = new Request(HttpHead.METHOD_NAME, endpoint(indices, "_alias", aliases));

        Params params = new Params(request);
        params.withIndicesOptions(getAliasesRequest.indicesOptions());
        params.withLocal(getAliasesRequest.local());
        return request;
    }

    static Request explain(ExplainRequest explainRequest) throws IOException {
        Request request = new Request(HttpGet.METHOD_NAME,
            endpoint(explainRequest.index(), explainRequest.type(), explainRequest.id(), "_explain"));

        Params params = new Params(request);
        params.withStoredFields(explainRequest.storedFields());
        params.withFetchSourceContext(explainRequest.fetchSourceContext());
        params.withRouting(explainRequest.routing());
        params.withPreference(explainRequest.preference());
        request.setEntity(createEntity(explainRequest, REQUEST_BODY_CONTENT_TYPE));
        return request;
    }

    static Request fieldCaps(FieldCapabilitiesRequest fieldCapabilitiesRequest) {
        Request request = new Request(HttpGet.METHOD_NAME, endpoint(fieldCapabilitiesRequest.indices(), "_field_caps"));

        Params params = new Params(request);
        params.withFields(fieldCapabilitiesRequest.fields());
        params.withIndicesOptions(fieldCapabilitiesRequest.indicesOptions());
        return request;
    }

    static Request rankEval(RankEvalRequest rankEvalRequest) throws IOException {
        Request request = new Request(HttpGet.METHOD_NAME, endpoint(rankEvalRequest.indices(), Strings.EMPTY_ARRAY, "_rank_eval"));

        Params params = new Params(request);
        params.withIndicesOptions(rankEvalRequest.indicesOptions());

        request.setEntity(createEntity(rankEvalRequest.getRankEvalSpec(), REQUEST_BODY_CONTENT_TYPE));
        return request;
    }

    static Request split(ResizeRequest resizeRequest) throws IOException {
        if (resizeRequest.getResizeType() != ResizeType.SPLIT) {
            throw new IllegalArgumentException("Wrong resize type [" + resizeRequest.getResizeType() + "] for indices split request");
        }
        return resize(resizeRequest);
    }

    static Request shrink(ResizeRequest resizeRequest) throws IOException {
        if (resizeRequest.getResizeType() != ResizeType.SHRINK) {
            throw new IllegalArgumentException("Wrong resize type [" + resizeRequest.getResizeType() + "] for indices shrink request");
        }
        return resize(resizeRequest);
    }

    private static Request resize(ResizeRequest resizeRequest) throws IOException {
        String endpoint = new EndpointBuilder().addPathPart(resizeRequest.getSourceIndex())
                .addPathPartAsIs("_" + resizeRequest.getResizeType().name().toLowerCase(Locale.ROOT))
                .addPathPart(resizeRequest.getTargetIndexRequest().index()).build();
        Request request = new Request(HttpPut.METHOD_NAME, endpoint);

        Params params = new Params(request);
        params.withTimeout(resizeRequest.timeout());
        params.withMasterTimeout(resizeRequest.masterNodeTimeout());
        params.withWaitForActiveShards(resizeRequest.getTargetIndexRequest().waitForActiveShards());

        request.setEntity(createEntity(resizeRequest, REQUEST_BODY_CONTENT_TYPE));
        return request;
    }

    static Request getPipeline(GetPipelineRequest getPipelineRequest) {
        String endpoint = new EndpointBuilder()
            .addPathPartAsIs("_ingest/pipeline")
            .addCommaSeparatedPathParts(getPipelineRequest.getIds())
            .build();
        Request request = new Request(HttpGet.METHOD_NAME, endpoint);

        Params parameters = new Params(request);
        parameters.withMasterTimeout(getPipelineRequest.masterNodeTimeout());
        return request;
    }

    static Request putPipeline(PutPipelineRequest putPipelineRequest) throws IOException {
        String endpoint = new EndpointBuilder()
            .addPathPartAsIs("_ingest/pipeline")
            .addPathPart(putPipelineRequest.getId())
            .build();
        Request request = new Request(HttpPut.METHOD_NAME, endpoint);

        Params parameters = new Params(request);
        parameters.withTimeout(putPipelineRequest.timeout());
        parameters.withMasterTimeout(putPipelineRequest.masterNodeTimeout());

        request.setEntity(createEntity(putPipelineRequest, REQUEST_BODY_CONTENT_TYPE));
        return request;
    }

    static Request deletePipeline(DeletePipelineRequest deletePipelineRequest) {
        String endpoint = new EndpointBuilder()
            .addPathPartAsIs("_ingest/pipeline")
            .addPathPart(deletePipelineRequest.getId())
            .build();
        Request request = new Request(HttpDelete.METHOD_NAME, endpoint);

        Params parameters = new Params(request);
        parameters.withTimeout(deletePipelineRequest.timeout());
        parameters.withMasterTimeout(deletePipelineRequest.masterNodeTimeout());

        return request;
    }

    static Request reindex(ReindexRequest reindexRequest) throws IOException {
        String endpoint = new EndpointBuilder().addPathPart("_reindex").build();
        Request request = new Request(HttpPost.METHOD_NAME, endpoint);
        Params params = new Params(request)
            .withRefresh(reindexRequest.isRefresh())
            .withTimeout(reindexRequest.getTimeout())
            .withWaitForActiveShards(reindexRequest.getWaitForActiveShards());

        if (reindexRequest.getScrollTime() != null) {
            params.putParam("scroll", reindexRequest.getScrollTime());
        }
        request.setEntity(createEntity(reindexRequest, REQUEST_BODY_CONTENT_TYPE));
        return request;
    }

    static Request updateByQuery(UpdateByQueryRequest updateByQueryRequest) throws IOException {
        String endpoint =
            endpoint(updateByQueryRequest.indices(), updateByQueryRequest.getDocTypes(), "_update_by_query");
        Request request = new Request(HttpPost.METHOD_NAME, endpoint);
        Params params = new Params(request)
            .withRouting(updateByQueryRequest.getRouting())
            .withPipeline(updateByQueryRequest.getPipeline())
            .withRefresh(updateByQueryRequest.isRefresh())
            .withTimeout(updateByQueryRequest.getTimeout())
            .withWaitForActiveShards(updateByQueryRequest.getWaitForActiveShards())
            .withIndicesOptions(updateByQueryRequest.indicesOptions());
        if (updateByQueryRequest.isAbortOnVersionConflict() == false) {
            params.putParam("conflicts", "proceed");
        }
        if (updateByQueryRequest.getBatchSize() != AbstractBulkByScrollRequest.DEFAULT_SCROLL_SIZE) {
            params.putParam("scroll_size", Integer.toString(updateByQueryRequest.getBatchSize()));
        }
        if (updateByQueryRequest.getScrollTime() != AbstractBulkByScrollRequest.DEFAULT_SCROLL_TIMEOUT) {
            params.putParam("scroll", updateByQueryRequest.getScrollTime());
        }
        if (updateByQueryRequest.getSize() > 0) {
            params.putParam("size", Integer.toString(updateByQueryRequest.getSize()));
        }
        request.setEntity(createEntity(updateByQueryRequest, REQUEST_BODY_CONTENT_TYPE));
        return request;
    }

    static Request deleteByQuery(DeleteByQueryRequest deleteByQueryRequest) throws IOException {
        String endpoint =
            endpoint(deleteByQueryRequest.indices(), deleteByQueryRequest.getDocTypes(), "_delete_by_query");
        Request request = new Request(HttpPost.METHOD_NAME, endpoint);
        Params params = new Params(request)
            .withRouting(deleteByQueryRequest.getRouting())
            .withRefresh(deleteByQueryRequest.isRefresh())
            .withTimeout(deleteByQueryRequest.getTimeout())
            .withWaitForActiveShards(deleteByQueryRequest.getWaitForActiveShards())
            .withIndicesOptions(deleteByQueryRequest.indicesOptions());
        if (deleteByQueryRequest.isAbortOnVersionConflict() == false) {
            params.putParam("conflicts", "proceed");
        }
        if (deleteByQueryRequest.getBatchSize() != AbstractBulkByScrollRequest.DEFAULT_SCROLL_SIZE) {
            params.putParam("scroll_size", Integer.toString(deleteByQueryRequest.getBatchSize()));
        }
        if (deleteByQueryRequest.getScrollTime() != AbstractBulkByScrollRequest.DEFAULT_SCROLL_TIMEOUT) {
            params.putParam("scroll", deleteByQueryRequest.getScrollTime());
        }
        if (deleteByQueryRequest.getSize() > 0) {
            params.putParam("size", Integer.toString(deleteByQueryRequest.getSize()));
        }
        request.setEntity(createEntity(deleteByQueryRequest, REQUEST_BODY_CONTENT_TYPE));
        return request;
    }

    static Request rollover(RolloverRequest rolloverRequest) throws IOException {
        String endpoint = new EndpointBuilder().addPathPart(rolloverRequest.getAlias()).addPathPartAsIs("_rollover")
                .addPathPart(rolloverRequest.getNewIndexName()).build();
        Request request = new Request(HttpPost.METHOD_NAME, endpoint);

        Params params = new Params(request);
        params.withTimeout(rolloverRequest.timeout());
        params.withMasterTimeout(rolloverRequest.masterNodeTimeout());
        params.withWaitForActiveShards(rolloverRequest.getCreateIndexRequest().waitForActiveShards());
        if (rolloverRequest.isDryRun()) {
            params.putParam("dry_run", Boolean.TRUE.toString());
        }

        request.setEntity(createEntity(rolloverRequest, REQUEST_BODY_CONTENT_TYPE));
        return request;
    }

    static Request getSettings(GetSettingsRequest getSettingsRequest) {
        String[] indices = getSettingsRequest.indices() == null ? Strings.EMPTY_ARRAY : getSettingsRequest.indices();
        String[] names = getSettingsRequest.names() == null ? Strings.EMPTY_ARRAY : getSettingsRequest.names();

        String endpoint = endpoint(indices, "_settings", names);
        Request request = new Request(HttpGet.METHOD_NAME, endpoint);

        Params params = new Params(request);
        params.withIndicesOptions(getSettingsRequest.indicesOptions());
        params.withLocal(getSettingsRequest.local());
        params.withIncludeDefaults(getSettingsRequest.includeDefaults());
        params.withMasterTimeout(getSettingsRequest.masterNodeTimeout());

        return request;
    }

    static Request getIndex(GetIndexRequest getIndexRequest) {
        String[] indices = getIndexRequest.indices() == null ? Strings.EMPTY_ARRAY : getIndexRequest.indices();

        String endpoint = endpoint(indices);
        Request request = new Request(HttpGet.METHOD_NAME, endpoint);

        Params params = new Params(request);
        params.withIndicesOptions(getIndexRequest.indicesOptions());
        params.withLocal(getIndexRequest.local());
        params.withIncludeDefaults(getIndexRequest.includeDefaults());
        params.withHuman(getIndexRequest.humanReadable());
        params.withMasterTimeout(getIndexRequest.masterNodeTimeout());

        return request;
    }

    static Request indicesExist(GetIndexRequest getIndexRequest) {
        // this can be called with no indices as argument by transport client, not via REST though
        if (getIndexRequest.indices() == null || getIndexRequest.indices().length == 0) {
            throw new IllegalArgumentException("indices are mandatory");
        }
        String endpoint = endpoint(getIndexRequest.indices(), "");
        Request request = new Request(HttpHead.METHOD_NAME, endpoint);

        Params params = new Params(request);
        params.withLocal(getIndexRequest.local());
        params.withHuman(getIndexRequest.humanReadable());
        params.withIndicesOptions(getIndexRequest.indicesOptions());
        params.withIncludeDefaults(getIndexRequest.includeDefaults());
        return request;
    }

    static Request indexPutSettings(UpdateSettingsRequest updateSettingsRequest) throws IOException {
        String[] indices = updateSettingsRequest.indices() == null ? Strings.EMPTY_ARRAY : updateSettingsRequest.indices();
        Request request = new Request(HttpPut.METHOD_NAME, endpoint(indices, "_settings"));

        Params parameters = new Params(request);
        parameters.withTimeout(updateSettingsRequest.timeout());
        parameters.withMasterTimeout(updateSettingsRequest.masterNodeTimeout());
        parameters.withIndicesOptions(updateSettingsRequest.indicesOptions());
        parameters.withPreserveExisting(updateSettingsRequest.isPreserveExisting());

        request.setEntity(createEntity(updateSettingsRequest, REQUEST_BODY_CONTENT_TYPE));
        return request;
    }

    static Request getRepositories(GetRepositoriesRequest getRepositoriesRequest) {
        String[] repositories = getRepositoriesRequest.repositories() == null ? Strings.EMPTY_ARRAY : getRepositoriesRequest.repositories();
        String endpoint = new EndpointBuilder().addPathPartAsIs("_snapshot").addCommaSeparatedPathParts(repositories).build();
        Request request = new Request(HttpGet.METHOD_NAME, endpoint);

        Params parameters = new Params(request);
        parameters.withMasterTimeout(getRepositoriesRequest.masterNodeTimeout());
        parameters.withLocal(getRepositoriesRequest.local());
        return request;
    }

    static Request createRepository(PutRepositoryRequest putRepositoryRequest) throws IOException {
        String endpoint = new EndpointBuilder().addPathPart("_snapshot").addPathPart(putRepositoryRequest.name()).build();
        Request request = new Request(HttpPut.METHOD_NAME, endpoint);

        Params parameters = new Params(request);
        parameters.withMasterTimeout(putRepositoryRequest.masterNodeTimeout());
        parameters.withTimeout(putRepositoryRequest.timeout());
        parameters.withVerify(putRepositoryRequest.verify());

        request.setEntity(createEntity(putRepositoryRequest, REQUEST_BODY_CONTENT_TYPE));
        return request;
    }

    static Request deleteRepository(DeleteRepositoryRequest deleteRepositoryRequest) {
        String endpoint = new EndpointBuilder().addPathPartAsIs("_snapshot").addPathPart(deleteRepositoryRequest.name()).build();
        Request request = new Request(HttpDelete.METHOD_NAME, endpoint);

        Params parameters = new Params(request);
        parameters.withMasterTimeout(deleteRepositoryRequest.masterNodeTimeout());
        parameters.withTimeout(deleteRepositoryRequest.timeout());
        return request;
    }

    static Request verifyRepository(VerifyRepositoryRequest verifyRepositoryRequest) {
        String endpoint = new EndpointBuilder().addPathPartAsIs("_snapshot")
            .addPathPart(verifyRepositoryRequest.name())
            .addPathPartAsIs("_verify")
            .build();
        Request request = new Request(HttpPost.METHOD_NAME, endpoint);

        Params parameters = new Params(request);
        parameters.withMasterTimeout(verifyRepositoryRequest.masterNodeTimeout());
        parameters.withTimeout(verifyRepositoryRequest.timeout());
        return request;
    }

    static Request createSnapshot(CreateSnapshotRequest createSnapshotRequest) throws IOException {
        String endpoint = new EndpointBuilder().addPathPart("_snapshot")
            .addPathPart(createSnapshotRequest.repository())
            .addPathPart(createSnapshotRequest.snapshot())
            .build();
        Request request = new Request(HttpPut.METHOD_NAME, endpoint);
        Params params = new Params(request);
        params.withMasterTimeout(createSnapshotRequest.masterNodeTimeout());
        params.withWaitForCompletion(createSnapshotRequest.waitForCompletion());
        request.setEntity(createEntity(createSnapshotRequest, REQUEST_BODY_CONTENT_TYPE));
        return request;
    }

    static Request getSnapshots(GetSnapshotsRequest getSnapshotsRequest) {
        EndpointBuilder endpointBuilder = new EndpointBuilder().addPathPartAsIs("_snapshot")
            .addPathPart(getSnapshotsRequest.repository());
        String endpoint;
        if (getSnapshotsRequest.snapshots().length == 0) {
            endpoint = endpointBuilder.addPathPart("_all").build();
        } else {
            endpoint = endpointBuilder.addCommaSeparatedPathParts(getSnapshotsRequest.snapshots()).build();
        }

        Request request = new Request(HttpGet.METHOD_NAME, endpoint);

        Params parameters = new Params(request);
        parameters.withMasterTimeout(getSnapshotsRequest.masterNodeTimeout());
        parameters.putParam("ignore_unavailable", Boolean.toString(getSnapshotsRequest.ignoreUnavailable()));
        parameters.putParam("verbose", Boolean.toString(getSnapshotsRequest.verbose()));

        return request;
    }

    static Request snapshotsStatus(SnapshotsStatusRequest snapshotsStatusRequest) {
        String endpoint = new EndpointBuilder().addPathPartAsIs("_snapshot")
            .addPathPart(snapshotsStatusRequest.repository())
            .addCommaSeparatedPathParts(snapshotsStatusRequest.snapshots())
            .addPathPartAsIs("_status")
            .build();
        Request request = new Request(HttpGet.METHOD_NAME, endpoint);

        Params parameters = new Params(request);
        parameters.withMasterTimeout(snapshotsStatusRequest.masterNodeTimeout());
        parameters.withIgnoreUnavailable(snapshotsStatusRequest.ignoreUnavailable());
        return request;
    }

    static Request restoreSnapshot(RestoreSnapshotRequest restoreSnapshotRequest) throws IOException {
        String endpoint = new EndpointBuilder().addPathPartAsIs("_snapshot")
            .addPathPart(restoreSnapshotRequest.repository())
            .addPathPart(restoreSnapshotRequest.snapshot())
            .addPathPartAsIs("_restore")
            .build();
        Request request = new Request(HttpPost.METHOD_NAME, endpoint);
        Params parameters = new Params(request);
        parameters.withMasterTimeout(restoreSnapshotRequest.masterNodeTimeout());
        parameters.withWaitForCompletion(restoreSnapshotRequest.waitForCompletion());
        request.setEntity(createEntity(restoreSnapshotRequest, REQUEST_BODY_CONTENT_TYPE));
        return request;
    }

    static Request deleteSnapshot(DeleteSnapshotRequest deleteSnapshotRequest) {
        String endpoint = new EndpointBuilder().addPathPartAsIs("_snapshot")
            .addPathPart(deleteSnapshotRequest.repository())
            .addPathPart(deleteSnapshotRequest.snapshot())
            .build();
        Request request = new Request(HttpDelete.METHOD_NAME, endpoint);

        Params parameters = new Params(request);
        parameters.withMasterTimeout(deleteSnapshotRequest.masterNodeTimeout());
        return request;
    }

    static Request putTemplate(PutIndexTemplateRequest putIndexTemplateRequest) throws IOException {
        String endpoint = new EndpointBuilder().addPathPartAsIs("_template").addPathPart(putIndexTemplateRequest.name()).build();
        Request request = new Request(HttpPut.METHOD_NAME, endpoint);
        Params params = new Params(request);
        params.withMasterTimeout(putIndexTemplateRequest.masterNodeTimeout());
        if (putIndexTemplateRequest.create()) {
            params.putParam("create", Boolean.TRUE.toString());
        }
        if (Strings.hasText(putIndexTemplateRequest.cause())) {
            params.putParam("cause", putIndexTemplateRequest.cause());
        }
        request.setEntity(createEntity(putIndexTemplateRequest, REQUEST_BODY_CONTENT_TYPE));
        return request;
    }

    static Request validateQuery(ValidateQueryRequest validateQueryRequest) throws IOException {
        String[] indices = validateQueryRequest.indices() == null ? Strings.EMPTY_ARRAY : validateQueryRequest.indices();
        String[] types = validateQueryRequest.types() == null || indices.length <= 0 ? Strings.EMPTY_ARRAY : validateQueryRequest.types();
        String endpoint = endpoint(indices, types, "_validate/query");
        Request request = new Request(HttpGet.METHOD_NAME, endpoint);
        Params params = new Params(request);
        params.withIndicesOptions(validateQueryRequest.indicesOptions());
        params.putParam("explain", Boolean.toString(validateQueryRequest.explain()));
        params.putParam("all_shards", Boolean.toString(validateQueryRequest.allShards()));
        params.putParam("rewrite", Boolean.toString(validateQueryRequest.rewrite()));
        request.setEntity(createEntity(validateQueryRequest, REQUEST_BODY_CONTENT_TYPE));
        return request;
    }

    static Request simulatePipeline(SimulatePipelineRequest simulatePipelineRequest) throws IOException {
        EndpointBuilder builder = new EndpointBuilder().addPathPartAsIs("_ingest/pipeline");
        if (simulatePipelineRequest.getId() != null && !simulatePipelineRequest.getId().isEmpty()) {
            builder.addPathPart(simulatePipelineRequest.getId());
        }
        builder.addPathPartAsIs("_simulate");
        String endpoint = builder.build();
        Request request = new Request(HttpPost.METHOD_NAME, endpoint);
        Params params = new Params(request);
        params.putParam("verbose", Boolean.toString(simulatePipelineRequest.isVerbose()));
        request.setEntity(createEntity(simulatePipelineRequest, REQUEST_BODY_CONTENT_TYPE));
        return request;
    }

    static Request getAlias(GetAliasesRequest getAliasesRequest) {
        String[] indices = getAliasesRequest.indices() == null ? Strings.EMPTY_ARRAY : getAliasesRequest.indices();
        String[] aliases = getAliasesRequest.aliases() == null ? Strings.EMPTY_ARRAY : getAliasesRequest.aliases();
        String endpoint = endpoint(indices, "_alias", aliases);
        Request request = new Request(HttpGet.METHOD_NAME, endpoint);
        Params params = new Params(request);
        params.withIndicesOptions(getAliasesRequest.indicesOptions());
        params.withLocal(getAliasesRequest.local());
        return request;
    }

    static Request getTemplates(GetIndexTemplatesRequest getIndexTemplatesRequest) throws IOException {
        String[] names = getIndexTemplatesRequest.names();
        String endpoint = new EndpointBuilder().addPathPartAsIs("_template").addCommaSeparatedPathParts(names).build();
        Request request = new Request(HttpGet.METHOD_NAME, endpoint);
        Params params = new Params(request);
        params.withLocal(getIndexTemplatesRequest.local());
        params.withMasterTimeout(getIndexTemplatesRequest.masterNodeTimeout());
        return request;
    }

    static Request analyze(AnalyzeRequest request) throws IOException {
        EndpointBuilder builder = new EndpointBuilder();
        String index = request.index();
        if (index != null) {
            builder.addPathPart(index);
        }
        builder.addPathPartAsIs("_analyze");
        Request req = new Request(HttpGet.METHOD_NAME, builder.build());
        req.setEntity(createEntity(request, REQUEST_BODY_CONTENT_TYPE));
        return req;
    }

    static Request getScript(GetStoredScriptRequest getStoredScriptRequest) {
        String endpoint = new EndpointBuilder().addPathPartAsIs("_scripts").addPathPart(getStoredScriptRequest.id()).build();
        Request request = new Request(HttpGet.METHOD_NAME, endpoint);
        Params params = new Params(request);
        params.withMasterTimeout(getStoredScriptRequest.masterNodeTimeout());
        return request;
    }

    static Request deleteScript(DeleteStoredScriptRequest deleteStoredScriptRequest) {
        String endpoint = new EndpointBuilder().addPathPartAsIs("_scripts").addPathPart(deleteStoredScriptRequest.id()).build();
        Request request = new Request(HttpDelete.METHOD_NAME, endpoint);
        Params params = new Params(request);
        params.withTimeout(deleteStoredScriptRequest.timeout());
        params.withMasterTimeout(deleteStoredScriptRequest.masterNodeTimeout());
        return request;
    }

    static Request xPackInfo(XPackInfoRequest infoRequest) {
        Request request = new Request(HttpGet.METHOD_NAME, "/_xpack");
        if (false == infoRequest.isVerbose()) {
            request.addParameter("human", "false");
        }
        if (false == infoRequest.getCategories().equals(EnumSet.allOf(XPackInfoRequest.Category.class))) {
            request.addParameter("categories", infoRequest.getCategories().stream()
                    .map(c -> c.toString().toLowerCase(Locale.ROOT))
                    .collect(Collectors.joining(",")));
        }
        return request;
    }

    static Request xPackWatcherPutWatch(PutWatchRequest putWatchRequest) {
        String endpoint = new EndpointBuilder()
            .addPathPartAsIs("_xpack")
            .addPathPartAsIs("watcher")
            .addPathPartAsIs("watch")
            .addPathPart(putWatchRequest.getId())
            .build();

        Request request = new Request(HttpPut.METHOD_NAME, endpoint);
        Params params = new Params(request).withVersion(putWatchRequest.getVersion());
        if (putWatchRequest.isActive() == false) {
            params.putParam("active", "false");
        }
        ContentType contentType = createContentType(putWatchRequest.xContentType());
        BytesReference source = putWatchRequest.getSource();
        request.setEntity(new ByteArrayEntity(source.toBytesRef().bytes, 0, source.length(), contentType));
        return request;
    }

    static Request xPackWatcherDeleteWatch(DeleteWatchRequest deleteWatchRequest) {
        String endpoint = new EndpointBuilder()
            .addPathPartAsIs("_xpack")
            .addPathPartAsIs("watcher")
            .addPathPartAsIs("watch")
            .addPathPart(deleteWatchRequest.getId())
            .build();

        Request request = new Request(HttpDelete.METHOD_NAME, endpoint);
        return request;
    }

    static Request xpackUsage(XPackUsageRequest usageRequest) {
        Request request = new Request(HttpGet.METHOD_NAME, "/_xpack/usage");
        Params parameters = new Params(request);
        parameters.withMasterTimeout(usageRequest.masterNodeTimeout());
        return request;
    }

<<<<<<< HEAD
    static Request putLifecyclePolicy(PutLifecyclePolicyRequest putLifecycleRequest) throws IOException {
        String endpoint = new EndpointBuilder()
            .addPathPartAsIs("_ilm")
            .addPathPartAsIs(putLifecycleRequest.getName())
            .build();
        Request request = new Request(HttpPut.METHOD_NAME, endpoint);
        Params params = new Params(request);
        params.withMasterTimeout(putLifecycleRequest.masterNodeTimeout());
        params.withTimeout(putLifecycleRequest.timeout());
        request.setEntity(createEntity(putLifecycleRequest, REQUEST_BODY_CONTENT_TYPE));
        return request;
    }

    static Request deleteLifecyclePolicy(DeleteLifecyclePolicyRequest deleteLifecyclePolicyRequest) {
        Request request = new Request(HttpDelete.METHOD_NAME,
            new EndpointBuilder()
                .addPathPartAsIs("_ilm")
                .addPathPartAsIs(deleteLifecyclePolicyRequest.getLifecyclePolicy())
                .build());
        Params params = new Params(request);
        params.withMasterTimeout(deleteLifecyclePolicyRequest.masterNodeTimeout());
        params.withTimeout(deleteLifecyclePolicyRequest.timeout());
        return request;
    }

    static Request setIndexLifecyclePolicy(SetIndexLifecyclePolicyRequest setPolicyRequest) {
        String[] indices = setPolicyRequest.indices() == null ? Strings.EMPTY_ARRAY : setPolicyRequest.indices();
        Request request = new Request(HttpPut.METHOD_NAME,
            new EndpointBuilder()
                .addCommaSeparatedPathParts(indices)
                .addPathPartAsIs("_ilm")
                .addPathPart(setPolicyRequest.policy())
            .build());
        Params params = new Params(request);
        params.withIndicesOptions(setPolicyRequest.indicesOptions());
        params.withMasterTimeout(setPolicyRequest.masterNodeTimeout());
        return request;
    }

    static Request startILM(StartILMRequest startILMRequest) {
        Request request = new Request(HttpPost.METHOD_NAME,
            new EndpointBuilder()
                .addPathPartAsIs("_ilm")
                .addPathPartAsIs("start")
            .build());
        Params params = new Params(request);
        params.withMasterTimeout(startILMRequest.masterNodeTimeout());
        params.withTimeout(startILMRequest.timeout());
        return request;
    }

    static Request stopILM(StopILMRequest stopILMRequest) {
        Request request = new Request(HttpPost.METHOD_NAME,
            new EndpointBuilder()
                .addPathPartAsIs("_ilm")
                .addPathPartAsIs("stop")
            .build());
        Params params = new Params(request);
        params.withMasterTimeout(stopILMRequest.masterNodeTimeout());
        params.withTimeout(stopILMRequest.timeout());
        return request;
    }

    static Request lifecycleManagementStatus(LifecycleManagementStatusRequest lifecycleManagementStatusRequest){
        Request request = new Request(HttpGet.METHOD_NAME,
            new EndpointBuilder()
                .addPathPartAsIs("_ilm")
                .addPathPartAsIs("status")
            .build());
        Params params = new Params(request);
        params.withMasterTimeout(lifecycleManagementStatusRequest.masterNodeTimeout());
        params.withTimeout(lifecycleManagementStatusRequest.timeout());
        return request;
    }

    static Request explainLifecycle(ExplainLifecycleRequest explainLifecycleRequest) {
        String[] indices = explainLifecycleRequest.indices() == null ? Strings.EMPTY_ARRAY : explainLifecycleRequest.indices();
        Request request = new Request(HttpGet.METHOD_NAME,
            new EndpointBuilder()
                .addCommaSeparatedPathParts(indices)
                .addPathPartAsIs("_ilm")
                .addPathPartAsIs("explain")
            .build());
        Params params = new Params(request);
        params.withIndicesOptions(explainLifecycleRequest.indicesOptions());
        params.withMasterTimeout(explainLifecycleRequest.masterNodeTimeout());
        return request;
    }

    static Request putLicense(PutLicenseRequest putLicenseRequest) {
        String endpoint = new EndpointBuilder()
            .addPathPartAsIs("_xpack")
            .addPathPartAsIs("license")
            .build();
        Request request = new Request(HttpPut.METHOD_NAME, endpoint);
        Params parameters = new Params(request);
        parameters.withTimeout(putLicenseRequest.timeout());
        parameters.withMasterTimeout(putLicenseRequest.masterNodeTimeout());
        if (putLicenseRequest.isAcknowledge()) {
            parameters.putParam("acknowledge", "true");
        }
        request.setJsonEntity(putLicenseRequest.getLicenseDefinition());
        return request;
    }

    static Request getLicense(GetLicenseRequest getLicenseRequest) {
        String endpoint = new EndpointBuilder()
            .addPathPartAsIs("_xpack")
            .addPathPartAsIs("license")
            .build();
        Request request = new Request(HttpGet.METHOD_NAME, endpoint);
        Params parameters = new Params(request);
        parameters.withLocal(getLicenseRequest.local());
        return request;
    }

    static Request deleteLicense(DeleteLicenseRequest deleteLicenseRequest) {
        Request request = new Request(HttpDelete.METHOD_NAME, "/_xpack/license");
        Params parameters = new Params(request);
        parameters.withTimeout(deleteLicenseRequest.timeout());
        parameters.withMasterTimeout(deleteLicenseRequest.masterNodeTimeout());
        return request;
    }

=======
>>>>>>> 79cd6385
    static Request getMigrationAssistance(IndexUpgradeInfoRequest indexUpgradeInfoRequest) {
        EndpointBuilder endpointBuilder = new EndpointBuilder()
            .addPathPartAsIs("_xpack/migration/assistance")
            .addCommaSeparatedPathParts(indexUpgradeInfoRequest.indices());
        String endpoint = endpointBuilder.build();
        Request request = new Request(HttpGet.METHOD_NAME, endpoint);
        Params parameters = new Params(request);
        parameters.withIndicesOptions(indexUpgradeInfoRequest.indicesOptions());
        return request;
    }

    static HttpEntity createEntity(ToXContent toXContent, XContentType xContentType) throws IOException {
        BytesRef source = XContentHelper.toXContent(toXContent, xContentType, false).toBytesRef();
        return new ByteArrayEntity(source.bytes, source.offset, source.length, createContentType(xContentType));
    }

    static String endpoint(String index, String type, String id) {
        return new EndpointBuilder().addPathPart(index, type, id).build();
    }

    static String endpoint(String index, String type, String id, String endpoint) {
        return new EndpointBuilder().addPathPart(index, type, id).addPathPartAsIs(endpoint).build();
    }

    static String endpoint(String[] indices) {
        return new EndpointBuilder().addCommaSeparatedPathParts(indices).build();
    }

    static String endpoint(String[] indices, String endpoint) {
        return new EndpointBuilder().addCommaSeparatedPathParts(indices).addPathPartAsIs(endpoint).build();
    }

    static String endpoint(String[] indices, String[] types, String endpoint) {
        return new EndpointBuilder().addCommaSeparatedPathParts(indices).addCommaSeparatedPathParts(types)
                .addPathPartAsIs(endpoint).build();
    }

    static String endpoint(String[] indices, String endpoint, String[] suffixes) {
        return new EndpointBuilder().addCommaSeparatedPathParts(indices).addPathPartAsIs(endpoint)
                .addCommaSeparatedPathParts(suffixes).build();
    }

    static String endpoint(String[] indices, String endpoint, String type) {
        return new EndpointBuilder().addCommaSeparatedPathParts(indices).addPathPartAsIs(endpoint).addPathPart(type).build();
    }

    /**
     * Returns a {@link ContentType} from a given {@link XContentType}.
     *
     * @param xContentType the {@link XContentType}
     * @return the {@link ContentType}
     */
    @SuppressForbidden(reason = "Only allowed place to convert a XContentType to a ContentType")
    public static ContentType createContentType(final XContentType xContentType) {
        return ContentType.create(xContentType.mediaTypeWithoutParameters(), (Charset) null);
    }

    /**
     * Utility class to help with common parameter names and patterns. Wraps
     * a {@link Request} and adds the parameters to it directly.
     */
    static class Params {
        private final Request request;

        Params(Request request) {
            this.request = request;
        }

        Params putParam(String name, String value) {
            if (Strings.hasLength(value)) {
                request.addParameter(name, value);
            }
            return this;
        }

        Params putParam(String key, TimeValue value) {
            if (value != null) {
                return putParam(key, value.getStringRep());
            }
            return this;
        }

        Params withDocAsUpsert(boolean docAsUpsert) {
            if (docAsUpsert) {
                return putParam("doc_as_upsert", Boolean.TRUE.toString());
            }
            return this;
        }

        Params withFetchSourceContext(FetchSourceContext fetchSourceContext) {
            if (fetchSourceContext != null) {
                if (fetchSourceContext.fetchSource() == false) {
                    putParam("_source", Boolean.FALSE.toString());
                }
                if (fetchSourceContext.includes() != null && fetchSourceContext.includes().length > 0) {
                    putParam("_source_include", String.join(",", fetchSourceContext.includes()));
                }
                if (fetchSourceContext.excludes() != null && fetchSourceContext.excludes().length > 0) {
                    putParam("_source_exclude", String.join(",", fetchSourceContext.excludes()));
                }
            }
            return this;
        }

        Params withFields(String[] fields) {
            if (fields != null && fields.length > 0) {
                return putParam("fields", String.join(",", fields));
            }
            return this;
        }

        Params withMasterTimeout(TimeValue masterTimeout) {
            return putParam("master_timeout", masterTimeout);
        }

        Params withPipeline(String pipeline) {
            return putParam("pipeline", pipeline);
        }

        Params withPreference(String preference) {
            return putParam("preference", preference);
        }

        Params withRealtime(boolean realtime) {
            if (realtime == false) {
                return putParam("realtime", Boolean.FALSE.toString());
            }
            return this;
        }

        Params withRefresh(boolean refresh) {
            if (refresh) {
                return withRefreshPolicy(RefreshPolicy.IMMEDIATE);
            }
            return this;
        }

        /**
         *  @deprecated If creating a new HLRC ReST API call, use {@link RefreshPolicy}
         *  instead of {@link WriteRequest.RefreshPolicy} from the server project
         */
        @Deprecated
        Params withRefreshPolicy(WriteRequest.RefreshPolicy refreshPolicy) {
            if (refreshPolicy != WriteRequest.RefreshPolicy.NONE) {
                return putParam("refresh", refreshPolicy.getValue());
            }
            return this;
        }

        Params withRefreshPolicy(RefreshPolicy refreshPolicy) {
            if (refreshPolicy != RefreshPolicy.NONE) {
                return putParam("refresh", refreshPolicy.getValue());
            }
            return this;
        }

        Params withRetryOnConflict(int retryOnConflict) {
            if (retryOnConflict > 0) {
                return putParam("retry_on_conflict", String.valueOf(retryOnConflict));
            }
            return this;
        }

        Params withRouting(String routing) {
            return putParam("routing", routing);
        }

        Params withStoredFields(String[] storedFields) {
            if (storedFields != null && storedFields.length > 0) {
                return putParam("stored_fields", String.join(",", storedFields));
            }
            return this;
        }

        Params withTimeout(TimeValue timeout) {
            return putParam("timeout", timeout);
        }

        Params withVersion(long version) {
            if (version != Versions.MATCH_ANY) {
                return putParam("version", Long.toString(version));
            }
            return this;
        }

        Params withVersionType(VersionType versionType) {
            if (versionType != VersionType.INTERNAL) {
                return putParam("version_type", versionType.name().toLowerCase(Locale.ROOT));
            }
            return this;
        }

        Params withWaitForActiveShards(ActiveShardCount activeShardCount) {
            return withWaitForActiveShards(activeShardCount, ActiveShardCount.DEFAULT);
        }

        Params withWaitForActiveShards(ActiveShardCount activeShardCount, ActiveShardCount defaultActiveShardCount) {
            if (activeShardCount != null && activeShardCount != defaultActiveShardCount) {
                return putParam("wait_for_active_shards", activeShardCount.toString().toLowerCase(Locale.ROOT));
            }
            return this;
        }

        Params withIndicesOptions(IndicesOptions indicesOptions) {
            withIgnoreUnavailable(indicesOptions.ignoreUnavailable());
            putParam("allow_no_indices", Boolean.toString(indicesOptions.allowNoIndices()));
            String expandWildcards;
            if (indicesOptions.expandWildcardsOpen() == false && indicesOptions.expandWildcardsClosed() == false) {
                expandWildcards = "none";
            } else {
                StringJoiner joiner = new StringJoiner(",");
                if (indicesOptions.expandWildcardsOpen()) {
                    joiner.add("open");
                }
                if (indicesOptions.expandWildcardsClosed()) {
                    joiner.add("closed");
                }
                expandWildcards = joiner.toString();
            }
            putParam("expand_wildcards", expandWildcards);
            return this;
        }

        Params withIgnoreUnavailable(boolean ignoreUnavailable) {
            // Always explicitly place the ignore_unavailable value.
            putParam("ignore_unavailable", Boolean.toString(ignoreUnavailable));
            return this;
        }

        Params withHuman(boolean human) {
            if (human) {
                putParam("human", Boolean.toString(human));
            }
            return this;
        }

        Params withLocal(boolean local) {
            if (local) {
                putParam("local", Boolean.toString(local));
            }
            return this;
        }

        Params withIncludeDefaults(boolean includeDefaults) {
            if (includeDefaults) {
                return putParam("include_defaults", Boolean.TRUE.toString());
            }
            return this;
        }

        Params withPreserveExisting(boolean preserveExisting) {
            if (preserveExisting) {
                return putParam("preserve_existing", Boolean.TRUE.toString());
            }
            return this;
        }

        Params withDetailed(boolean detailed) {
            if (detailed) {
                return putParam("detailed", Boolean.TRUE.toString());
            }
            return this;
        }

        Params withWaitForCompletion(boolean waitForCompletion) {
            if (waitForCompletion) {
                return putParam("wait_for_completion", Boolean.TRUE.toString());
            }
            return this;
        }

        Params withNodes(String[] nodes) {
            if (nodes != null && nodes.length > 0) {
                return putParam("nodes", String.join(",", nodes));
            }
            return this;
        }

        Params withActions(String[] actions) {
            if (actions != null && actions.length > 0) {
                return putParam("actions", String.join(",", actions));
            }
            return this;
        }

        Params withTaskId(TaskId taskId) {
            if (taskId != null && taskId.isSet()) {
                return putParam("task_id", taskId.toString());
            }
            return this;
        }

        Params withParentTaskId(TaskId parentTaskId) {
            if (parentTaskId != null && parentTaskId.isSet()) {
                return putParam("parent_task_id", parentTaskId.toString());
            }
            return this;
        }

        Params withVerify(boolean verify) {
            if (verify) {
                return putParam("verify", Boolean.TRUE.toString());
            }
            return this;
        }

        Params withWaitForStatus(ClusterHealthStatus status) {
            if (status != null) {
                return putParam("wait_for_status", status.name().toLowerCase(Locale.ROOT));
            }
            return this;
        }

        Params withWaitForNoRelocatingShards(boolean waitNoRelocatingShards) {
            if (waitNoRelocatingShards) {
                return putParam("wait_for_no_relocating_shards", Boolean.TRUE.toString());
            }
            return this;
        }

        Params withWaitForNoInitializingShards(boolean waitNoInitShards) {
            if (waitNoInitShards) {
                return putParam("wait_for_no_initializing_shards", Boolean.TRUE.toString());
            }
            return this;
        }

        Params withWaitForNodes(String waitForNodes) {
            return putParam("wait_for_nodes", waitForNodes);
        }

        Params withLevel(ClusterHealthRequest.Level level) {
            return putParam("level", level.name().toLowerCase(Locale.ROOT));
        }

        Params withWaitForEvents(Priority waitForEvents) {
            if (waitForEvents != null) {
                return putParam("wait_for_events", waitForEvents.name().toLowerCase(Locale.ROOT));
            }
            return this;
        }
    }

    /**
     * Ensure that the {@link IndexRequest}'s content type is supported by the Bulk API and that it conforms
     * to the current {@link BulkRequest}'s content type (if it's known at the time of this method get called).
     *
     * @return the {@link IndexRequest}'s content type
     */
    static XContentType enforceSameContentType(IndexRequest indexRequest, @Nullable XContentType xContentType) {
        XContentType requestContentType = indexRequest.getContentType();
        if (requestContentType != XContentType.JSON && requestContentType != XContentType.SMILE) {
            throw new IllegalArgumentException("Unsupported content-type found for request with content-type [" + requestContentType
                    + "], only JSON and SMILE are supported");
        }
        if (xContentType == null) {
            return requestContentType;
        }
        if (requestContentType != xContentType) {
            throw new IllegalArgumentException("Mismatching content-type found for request with content-type [" + requestContentType
                    + "], previous requests have content-type [" + xContentType + "]");
        }
        return xContentType;
    }

    /**
     * Utility class to build request's endpoint given its parts as strings
     */
    static class EndpointBuilder {

        private final StringJoiner joiner = new StringJoiner("/", "/", "");

        EndpointBuilder addPathPart(String... parts) {
            for (String part : parts) {
                if (Strings.hasLength(part)) {
                    joiner.add(encodePart(part));
                }
            }
            return this;
        }

        EndpointBuilder addCommaSeparatedPathParts(String[] parts) {
            addPathPart(String.join(",", parts));
            return this;
        }

        EndpointBuilder addPathPartAsIs(String part) {
            if (Strings.hasLength(part)) {
                joiner.add(part);
            }
            return this;
        }

        String build() {
            return joiner.toString();
        }

        private static String encodePart(String pathPart) {
            try {
                //encode each part (e.g. index, type and id) separately before merging them into the path
                //we prepend "/" to the path part to make this pate absolute, otherwise there can be issues with
                //paths that start with `-` or contain `:`
                URI uri = new URI(null, null, null, -1, "/" + pathPart, null, null);
                //manually encode any slash that each part may contain
                return uri.getRawPath().substring(1).replaceAll("/", "%2F");
            } catch (URISyntaxException e) {
                throw new IllegalArgumentException("Path part [" + pathPart + "] couldn't be encoded", e);
            }
        }
    }
}<|MERGE_RESOLUTION|>--- conflicted
+++ resolved
@@ -112,16 +112,10 @@
 import org.elasticsearch.index.reindex.UpdateByQueryRequest;
 import org.elasticsearch.protocol.xpack.XPackInfoRequest;
 import org.elasticsearch.protocol.xpack.XPackUsageRequest;
-<<<<<<< HEAD
-import org.elasticsearch.protocol.xpack.license.DeleteLicenseRequest;
 import org.elasticsearch.protocol.xpack.indexlifecycle.ExplainLifecycleRequest;
 import org.elasticsearch.protocol.xpack.indexlifecycle.SetIndexLifecyclePolicyRequest;
 import org.elasticsearch.protocol.xpack.indexlifecycle.StartILMRequest;
 import org.elasticsearch.protocol.xpack.indexlifecycle.StopILMRequest;
-import org.elasticsearch.protocol.xpack.license.GetLicenseRequest;
-import org.elasticsearch.protocol.xpack.license.PutLicenseRequest;
-=======
->>>>>>> 79cd6385
 import org.elasticsearch.protocol.xpack.migration.IndexUpgradeInfoRequest;
 import org.elasticsearch.protocol.xpack.watcher.DeleteWatchRequest;
 import org.elasticsearch.protocol.xpack.watcher.PutWatchRequest;
@@ -148,20 +142,6 @@
         // Contains only status utility methods
     }
 
-<<<<<<< HEAD
-    static Request cancelTasks(CancelTasksRequest cancelTasksRequest) {
-        Request request = new Request(HttpPost.METHOD_NAME, "/_tasks/_cancel");
-        Params params = new Params(request);
-    params.withTimeout(cancelTasksRequest.getTimeout())
-            .withTaskId(cancelTasksRequest.getTaskId())
-            .withNodes(cancelTasksRequest.getNodes())
-            .withParentTaskId(cancelTasksRequest.getParentTaskId())
-            .withActions(cancelTasksRequest.getActions());
-        return request;
-    }
-
-=======
->>>>>>> 79cd6385
     static Request delete(DeleteRequest deleteRequest) {
         String endpoint = endpoint(deleteRequest.index(), deleteRequest.type(), deleteRequest.id());
         Request request = new Request(HttpDelete.METHOD_NAME, endpoint);
@@ -1184,7 +1164,6 @@
         return request;
     }
 
-<<<<<<< HEAD
     static Request putLifecyclePolicy(PutLifecyclePolicyRequest putLifecycleRequest) throws IOException {
         String endpoint = new EndpointBuilder()
             .addPathPartAsIs("_ilm")
@@ -1274,43 +1253,6 @@
         return request;
     }
 
-    static Request putLicense(PutLicenseRequest putLicenseRequest) {
-        String endpoint = new EndpointBuilder()
-            .addPathPartAsIs("_xpack")
-            .addPathPartAsIs("license")
-            .build();
-        Request request = new Request(HttpPut.METHOD_NAME, endpoint);
-        Params parameters = new Params(request);
-        parameters.withTimeout(putLicenseRequest.timeout());
-        parameters.withMasterTimeout(putLicenseRequest.masterNodeTimeout());
-        if (putLicenseRequest.isAcknowledge()) {
-            parameters.putParam("acknowledge", "true");
-        }
-        request.setJsonEntity(putLicenseRequest.getLicenseDefinition());
-        return request;
-    }
-
-    static Request getLicense(GetLicenseRequest getLicenseRequest) {
-        String endpoint = new EndpointBuilder()
-            .addPathPartAsIs("_xpack")
-            .addPathPartAsIs("license")
-            .build();
-        Request request = new Request(HttpGet.METHOD_NAME, endpoint);
-        Params parameters = new Params(request);
-        parameters.withLocal(getLicenseRequest.local());
-        return request;
-    }
-
-    static Request deleteLicense(DeleteLicenseRequest deleteLicenseRequest) {
-        Request request = new Request(HttpDelete.METHOD_NAME, "/_xpack/license");
-        Params parameters = new Params(request);
-        parameters.withTimeout(deleteLicenseRequest.timeout());
-        parameters.withMasterTimeout(deleteLicenseRequest.masterNodeTimeout());
-        return request;
-    }
-
-=======
->>>>>>> 79cd6385
     static Request getMigrationAssistance(IndexUpgradeInfoRequest indexUpgradeInfoRequest) {
         EndpointBuilder endpointBuilder = new EndpointBuilder()
             .addPathPartAsIs("_xpack/migration/assistance")
