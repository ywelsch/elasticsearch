/*
 * Licensed to Elasticsearch under one or more contributor
 * license agreements. See the NOTICE file distributed with
 * this work for additional information regarding copyright
 * ownership. Elasticsearch licenses this file to you under
 * the Apache License, Version 2.0 (the "License"); you may
 * not use this file except in compliance with the License.
 * You may obtain a copy of the License at
 *
 *    http://www.apache.org/licenses/LICENSE-2.0
 *
 * Unless required by applicable law or agreed to in writing,
 * software distributed under the License is distributed on an
 * "AS IS" BASIS, WITHOUT WARRANTIES OR CONDITIONS OF ANY
 * KIND, either express or implied.  See the License for the
 * specific language governing permissions and limitations
 * under the License.
 */

package org.elasticsearch.discovery.zen2;

import org.apache.logging.log4j.message.ParameterizedMessage;
import org.elasticsearch.ElasticsearchException;
import org.elasticsearch.action.ActionListener;
import org.elasticsearch.cluster.ClusterState;
import org.elasticsearch.cluster.ClusterStateTaskConfig;
import org.elasticsearch.cluster.ClusterStateTaskListener;
import org.elasticsearch.cluster.block.ClusterBlock;
import org.elasticsearch.cluster.block.ClusterBlocks;
import org.elasticsearch.cluster.node.DiscoveryNode;
import org.elasticsearch.cluster.node.DiscoveryNodes;
import org.elasticsearch.cluster.routing.allocation.AllocationService;
import org.elasticsearch.cluster.service.ClusterApplier;
import org.elasticsearch.cluster.service.ClusterApplier.ClusterApplyListener;
import org.elasticsearch.cluster.service.MasterService;
import org.elasticsearch.common.Nullable;
import org.elasticsearch.common.Priority;
import org.elasticsearch.common.SuppressForbidden;
import org.elasticsearch.common.component.AbstractComponent;
import org.elasticsearch.common.io.stream.StreamInput;
import org.elasticsearch.common.settings.Setting;
import org.elasticsearch.common.settings.Settings;
import org.elasticsearch.common.unit.TimeValue;
import org.elasticsearch.discovery.Discovery.AckListener;
import org.elasticsearch.discovery.Discovery.FailedToCommitClusterStateException;
import org.elasticsearch.discovery.DiscoverySettings;
import org.elasticsearch.discovery.zen.ElectMasterService;
import org.elasticsearch.discovery.zen.MasterFaultDetection;
import org.elasticsearch.discovery.zen.MembershipAction;
import org.elasticsearch.discovery.zen.NodeJoinController;
import org.elasticsearch.discovery.zen.NodeJoinController.JoinTaskExecutor;
import org.elasticsearch.discovery.zen.ZenDiscovery.NodeRemovalClusterStateTaskExecutor;
import org.elasticsearch.discovery.zen2.ConsensusState.NodeCollection;
import org.elasticsearch.discovery.zen2.Messages.AbdicationRequest;
import org.elasticsearch.discovery.zen2.Messages.ApplyCommit;
import org.elasticsearch.discovery.zen2.Messages.HeartbeatRequest;
import org.elasticsearch.discovery.zen2.Messages.HeartbeatResponse;
import org.elasticsearch.discovery.zen2.Messages.Join;
import org.elasticsearch.discovery.zen2.Messages.LeaderCheckRequest;
import org.elasticsearch.discovery.zen2.Messages.LeaderCheckResponse;
import org.elasticsearch.discovery.zen2.Messages.LegislatorPublishResponse;
import org.elasticsearch.discovery.zen2.Messages.OfferJoin;
import org.elasticsearch.discovery.zen2.Messages.PrejoinHandoverRequest;
import org.elasticsearch.discovery.zen2.Messages.PublishRequest;
import org.elasticsearch.discovery.zen2.Messages.PublishResponse;
import org.elasticsearch.discovery.zen2.Messages.SeekJoins;
import org.elasticsearch.discovery.zen2.Messages.StartJoinRequest;
import org.elasticsearch.threadpool.ThreadPool;
import org.elasticsearch.threadpool.ThreadPool.Names;
import org.elasticsearch.transport.TransportException;
import org.elasticsearch.transport.TransportResponse;
import org.elasticsearch.transport.TransportResponse.Empty;
import org.elasticsearch.transport.TransportResponseHandler;

import java.io.IOException;
import java.util.ArrayList;
import java.util.Collections;
import java.util.HashMap;
import java.util.HashSet;
import java.util.List;
import java.util.Map;
import java.util.Optional;
import java.util.Random;
import java.util.Set;
import java.util.concurrent.atomic.AtomicReference;
import java.util.function.LongSupplier;
import java.util.function.Supplier;

import static org.elasticsearch.gateway.GatewayService.STATE_NOT_RECOVERED_BLOCK;

/**
 * A Legislator, following the Paxos metaphor, is responsible for making sure that actions happen in a timely fashion
 * and for turning messages from the outside world into actions performed on the ConsensusState.
 */
public class Legislator extends AbstractComponent {
    // TODO On the happy path (publish-and-commit) we log at TRACE and everything else is logged at DEBUG. Increase levels as appropriate.

    public static final Setting<TimeValue> CONSENSUS_MIN_DELAY_SETTING =
        Setting.timeSetting("discovery.zen2.min_delay",
            TimeValue.timeValueMillis(300), TimeValue.timeValueMillis(1), Setting.Property.NodeScope);
    public static final Setting<TimeValue> CONSENSUS_MAX_DELAY_SETTING =
        Setting.timeSetting("discovery.zen2.max_delay",
            TimeValue.timeValueMillis(10000), TimeValue.timeValueMillis(1000), Setting.Property.NodeScope);
    // the time in follower state without receiving new values or heartbeats from a leader before becoming a candidate again
    public static final Setting<Integer> CONSENSUS_LEADER_CHECK_RETRY_COUNT_SETTING =
        Setting.intSetting("discovery.zen2.leader_check_retry_count", 3, 1, Setting.Property.NodeScope);
    // the time between heartbeats sent by the leader
    public static final Setting<TimeValue> CONSENSUS_HEARTBEAT_DELAY_SETTING =
        Setting.timeSetting("discovery.zen2.heartbeat_delay",
            TimeValue.timeValueMillis(10000), TimeValue.timeValueMillis(1000), Setting.Property.NodeScope);
    // the timeout for collecting a quorum of responses from a single heartbeat before becoming a candidate again
    public static final Setting<TimeValue> CONSENSUS_HEARTBEAT_TIMEOUT_SETTING =
        Setting.timeSetting("discovery.zen2.heartbeat_timeout",
            TimeValue.timeValueMillis(10000), TimeValue.timeValueMillis(1), Setting.Property.NodeScope);
    // the timeout for the publication of each value
    public static final Setting<TimeValue> CONSENSUS_PUBLISH_TIMEOUT_SETTING =
        Setting.timeSetting("discovery.zen2.publication_timeout",
            TimeValue.timeValueMillis(30000), TimeValue.timeValueMillis(1), Setting.Property.NodeScope);

    private final ConsensusState consensusState;
    private final Transport transport;
    private final MasterService masterService;
    private final DiscoveryNode localNode;
    private final Supplier<List<DiscoveryNode>> nodeSupplier;
    private final TimeValue minDelay;
    private final TimeValue maxDelay;
    private final TimeValue heartbeatDelay;
    private final TimeValue heartbeatTimeout;
    private final TimeValue publishTimeout;
    private final int leaderCheckRetryCount;
    private final FutureExecutor futureExecutor;
    private final LongSupplier currentTimeSupplier;
    private final Random random;
    private final ClusterApplier clusterApplier;
    private final ClusterBlock noMasterBlock; // TODO make dynamic
    private final LeaderCheckRequest leaderCheckRequest;

    private final Object mutex = new Object();

    private Mode mode;
    private Optional<DiscoveryNode> lastKnownLeader;
    private Optional<Join> lastJoin;
    private Optional<SeekJoinsScheduler> seekJoinsScheduler;
    private Optional<ActiveLeaderFailureDetector> activeLeaderFailureDetector;
    private Optional<ActiveFollowerFailureDetector> activeFollowerFailureDetector;
    private volatile LeaderCheckResponder leaderCheckResponder;
    private volatile HeartbeatRequestResponder heartbeatRequestResponder;
    // TODO use nanoseconds throughout instead

    // Present if we are in the pre-voting phase, used to collect join offers.
    private Optional<OfferJoinCollector> currentOfferJoinCollector;

    private volatile Optional<ClusterState> lastCommittedState; // the state that was last committed, exposed to the cluster state applier

    // similar to NodeJoinController.ElectionContext.joinRequestAccumulator, captures joins on election
    private final Map<DiscoveryNode, MembershipAction.JoinCallback> joinRequestAccumulator = new HashMap<>();

    private final JoinTaskExecutor joinTaskExecutor;
    private final NodeRemovalClusterStateTaskExecutor nodeRemovalExecutor;

    private Optional<Publication> currentPublication = Optional.empty();
    private long laggingUntilCommittedVersionExceeds;

    public Legislator(Settings settings, ConsensusState.PersistedState persistedState,
                      Transport transport, MasterService masterService, AllocationService allocationService,
                      DiscoveryNode localNode, LongSupplier currentTimeSupplier,
                      FutureExecutor futureExecutor, Supplier<List<DiscoveryNode>> nodeSupplier,
                      ClusterApplier clusterApplier, Random random) {
        super(settings);
        minDelay = CONSENSUS_MIN_DELAY_SETTING.get(settings);
        maxDelay = CONSENSUS_MAX_DELAY_SETTING.get(settings);
        leaderCheckRetryCount = CONSENSUS_LEADER_CHECK_RETRY_COUNT_SETTING.get(settings);
        heartbeatDelay = CONSENSUS_HEARTBEAT_DELAY_SETTING.get(settings);
        heartbeatTimeout = CONSENSUS_HEARTBEAT_TIMEOUT_SETTING.get(settings);
        publishTimeout = CONSENSUS_PUBLISH_TIMEOUT_SETTING.get(settings);
        this.random = random;

        consensusState = new ConsensusState(settings, localNode, persistedState);
        this.transport = transport;
        this.masterService = masterService;
        this.localNode = localNode;
        this.currentTimeSupplier = currentTimeSupplier;
        this.futureExecutor = futureExecutor;
        this.nodeSupplier = nodeSupplier;
        this.clusterApplier = clusterApplier;
        this.leaderCheckRequest = new LeaderCheckRequest(localNode);
        lastKnownLeader = Optional.empty();
        lastCommittedState = Optional.empty();
        lastJoin = Optional.empty();
        currentOfferJoinCollector = Optional.empty();
        seekJoinsScheduler = Optional.empty();
        activeLeaderFailureDetector = Optional.empty();
        activeFollowerFailureDetector = Optional.empty();

        // disable minimum_master_nodes check
        final ElectMasterService electMasterService = new ElectMasterService(settings) {

            @Override
            public boolean hasEnoughMasterNodes(Iterable<DiscoveryNode> nodes) {
                return true;
            }

            @Override
            public void logMinimumMasterNodesWarningIfNecessary(ClusterState oldState, ClusterState newState) {
                // ignore
            }

        };

        // reuse JoinTaskExecutor implementation from ZenDiscovery, but hack some checks
        this.joinTaskExecutor = new JoinTaskExecutor(allocationService, electMasterService, logger) {

            @Override
            public ClusterTasksResult<DiscoveryNode> execute(ClusterState currentState, List<DiscoveryNode> joiningNodes) throws Exception {
                // This is called when preparing the next cluster state for publication. There is no guarantee that the term we see here is
                // the term under which this state will eventually be published: the current term may be increased after this check due to
                // some other activity. That the term is correct is, however, checked properly during publication, so it is sufficient to
                // check it here on a best-effort basis. This is fine because a concurrent change indicates the existence of another leader
                // in a higher term which will cause this node to stand down.

                final long currentTerm;
                synchronized (mutex) {
                    currentTerm = consensusState.getCurrentTerm(); // TODO perhaps this can be a volatile read?
                }
                if (currentState.term() != currentTerm) {
                    // ZenDiscovery assumes that when a node becomes a fresh leader, that the previous cluster state had master node id set
                    // to null. As we're not doing such thing on becoming candidate (yet), we fake this here.
                    currentState = ClusterState.builder(currentState).term(currentTerm)
                        .nodes(DiscoveryNodes.builder(currentState.nodes()).masterNodeId(null)).build();
                }
                return super.execute(currentState, joiningNodes);
            }

        };

        // reuse NodeRemovalClusterStateTaskExecutor implementation from ZenDiscovery, but don't provide rejoin callback as
        // minimum_master_nodes check is disabled in the adapted ElectMasterService from above
        this.nodeRemovalExecutor = new NodeRemovalClusterStateTaskExecutor(allocationService,
            electMasterService,
            s -> {
                throw new AssertionError("not implemented");
            },
            logger);

        noMasterBlock = DiscoverySettings.NO_MASTER_BLOCK_SETTING.get(settings);

        assert localNode.equals(persistedState.getLastAcceptedState().nodes().getLocalNode()) :
            "local node mismatch, expected " + localNode + " but got " + persistedState.getLastAcceptedState().nodes().getLocalNode();
    }

<<<<<<< HEAD
    private void start() {
        synchronized (mutex) {
            // copied from ZenDiscovery#doStart()
            ClusterState.Builder builder = clusterApplier.newClusterStateBuilder();
            ClusterState initialState = builder
                .blocks(ClusterBlocks.builder()
                    .addGlobalBlock(STATE_NOT_RECOVERED_BLOCK)
                    .addGlobalBlock(noMasterBlock))
                .nodes(DiscoveryNodes.builder().add(localNode).localNodeId(localNode.getId()))
                .build();
            clusterApplier.setInitialState(initialState);
            // copied from ZenDiscovery#doStart()

            // TODO perhaps the code above needs no synchronisation?

            becomeCandidate("start");
        }
=======
    public void start() {
        // copied from ZenDiscovery#doStart()
        ClusterState.Builder builder = clusterApplier.newClusterStateBuilder();
        ClusterState initialState = builder
            .blocks(ClusterBlocks.builder()
                .addGlobalBlock(STATE_NOT_RECOVERED_BLOCK)
                .addGlobalBlock(noMasterBlock))
            .nodes(DiscoveryNodes.builder().add(localNode).localNodeId(localNode.getId()))
            .build();
        clusterApplier.setInitialState(initialState);
        // copied from ZenDiscovery#doStart()

        becomeCandidate("start");
>>>>>>> ff1d980e
    }

    // only for testing
    Mode getMode() {
        synchronized (mutex) {
            return mode;
        }
    }

    public DiscoveryNode getLocalNode() {
        return localNode; // final and immutable so no lock needed
    }

    // only for testing
    void handleFailure() {
        synchronized (mutex) {
            if (mode == Mode.CANDIDATE) {
                logger.debug("handleFailure: already a candidate");
            } else {
                becomeCandidate("handleFailure");
            }
        }
    }

    private void becomeCandidate(String method) {
        assert Thread.holdsLock(mutex) : "Legislator mutex not held";
        logger.debug("{}: becoming CANDIDATE (was {}, lastKnownLeader was [{}])", method, mode, lastKnownLeader);

        if (mode != Mode.CANDIDATE) {
            mode = Mode.CANDIDATE;

            clearJoins();
            assert seekJoinsScheduler.isPresent() == false;
            seekJoinsScheduler = Optional.of(new SeekJoinsScheduler());

            stopActiveLeaderFailureDetector();
            stopActiveFollowerFailureDetector();
            cancelActivePublication();

            leaderCheckResponder = new LeaderCheckResponder();
            heartbeatRequestResponder = new HeartbeatRequestResponder();
        }
    }

    private void becomeLeader(String method) {
        assert Thread.holdsLock(mutex) : "Legislator mutex not held";
        assert mode != Mode.LEADER;

        logger.debug("{}: becoming LEADER (was {}, lastKnownLeader was [{}])", method, mode, lastKnownLeader);

        mode = Mode.LEADER;

        assert activeLeaderFailureDetector.isPresent() == false;
        final ActiveLeaderFailureDetector activeLeaderFailureDetector = new ActiveLeaderFailureDetector();
        this.activeLeaderFailureDetector = Optional.of(activeLeaderFailureDetector);
        stopSeekJoinsScheduler();
        stopActiveFollowerFailureDetector();
        lastKnownLeader = Optional.of(localNode);
        leaderCheckResponder = new LeaderCheckResponder();
        heartbeatRequestResponder = new HeartbeatRequestResponder();
    }

    private void becomeFollower(String method, DiscoveryNode leaderNode) {
        assert Thread.holdsLock(mutex) : "Legislator mutex not held";

        if (mode != Mode.FOLLOWER) {
            logger.debug("{}: becoming FOLLOWER of [{}] (was {}, lastKnownLeader was [{}])", method, leaderNode, mode, lastKnownLeader);

            assert activeFollowerFailureDetector.isPresent() == false;
            mode = Mode.FOLLOWER;
            final ActiveFollowerFailureDetector activeFollowerFailureDetector = new ActiveFollowerFailureDetector();
            this.activeFollowerFailureDetector = Optional.of(activeFollowerFailureDetector);
            activeFollowerFailureDetector.start();
        }

        lastKnownLeader = Optional.of(leaderNode);
        stopSeekJoinsScheduler();
        stopActiveLeaderFailureDetector();
        cancelActivePublication();
        leaderCheckResponder = new LeaderCheckResponder();
        heartbeatRequestResponder = new HeartbeatRequestResponder();
    }

    private void stopSeekJoinsScheduler() {
        assert Thread.holdsLock(mutex) : "Legislator mutex not held";
        if (seekJoinsScheduler.isPresent()) {
            seekJoinsScheduler.get().stop();
            seekJoinsScheduler = Optional.empty();
        }
    }

    private void stopActiveLeaderFailureDetector() {
        assert Thread.holdsLock(mutex) : "Legislator mutex not held";
        if (activeLeaderFailureDetector.isPresent()) {
            activeLeaderFailureDetector.get().stop();
            activeLeaderFailureDetector = Optional.empty();
        }
    }

    private void stopActiveFollowerFailureDetector() {
        assert Thread.holdsLock(mutex) : "Legislator mutex not held";
        if (activeFollowerFailureDetector.isPresent()) {
            activeFollowerFailureDetector.get().stop();
            activeFollowerFailureDetector = Optional.empty();
        }
    }

    private void cancelActivePublication() {
        assert Thread.holdsLock(mutex) : "Legislator mutex not held";
        if (currentPublication.isPresent()) {
            currentPublication.get().failActiveTargets();
            assert currentPublication.isPresent() == false;
        }
    }

    private void clearJoins() {
        assert Thread.holdsLock(mutex) : "Legislator mutex not held";
        joinRequestAccumulator.values().forEach(
            joinCallback -> joinCallback.onFailure(new ConsensusMessageRejectedException("node stepped down as leader")));
        joinRequestAccumulator.clear();
    }

    private void startSeekingJoins() {
        assert Thread.holdsLock(mutex) : "Legislator mutex not held";
        clearJoins(); // TODO: is this the right place?

        currentOfferJoinCollector = Optional.of(new OfferJoinCollector());
        SeekJoins seekJoins = new SeekJoins(localNode, consensusState.getCurrentTerm(), consensusState.getLastAcceptedVersion());
        currentOfferJoinCollector.get().start(seekJoins);
    }

<<<<<<< HEAD
    private Join joinLeaderInTerm(DiscoveryNode sourceNode, long term) {
        assert Thread.holdsLock(mutex) : "Legislator mutex not held";
        logger.debug("joinLeaderInTerm: from [{}] with term {}", sourceNode, term);
        Join join = consensusState.handleStartJoin(sourceNode, term);
=======
    private Join joinLeaderInTerm(StartJoinRequest startJoinRequest) {
        logger.debug("joinLeaderInTerm: from [{}] with term {}", startJoinRequest.getSourceNode(), startJoinRequest.getTerm());
        Join join = consensusState.handleStartJoin(startJoinRequest);
>>>>>>> ff1d980e
        lastJoin = Optional.of(join);
        if (mode == Mode.CANDIDATE) {
            // refresh required because current term has changed
            heartbeatRequestResponder = new HeartbeatRequestResponder();
        } else {
            // becomeCandidate refreshes responders
            becomeCandidate("joinLeaderInTerm");
        }
        return join;
    }

<<<<<<< HEAD
    public void handleStartJoin(DiscoveryNode sourceNode, StartJoinRequest startJoinRequest) {
        synchronized (mutex) {
            sendJoin(sourceNode, joinLeaderInTerm(sourceNode, startJoinRequest.getTerm()));
        }
=======
    public void handleStartJoin(StartJoinRequest startJoinRequest) {
        final Join join = joinLeaderInTerm(startJoinRequest);
        sendJoin(startJoinRequest.getSourceNode(), join);
>>>>>>> ff1d980e
    }

    private Optional<Join> ensureTermAtLeast(DiscoveryNode sourceNode, long targetTerm) {
        assert Thread.holdsLock(mutex) : "Legislator mutex not held";
        if (consensusState.getCurrentTerm() < targetTerm) {
            return Optional.of(joinLeaderInTerm(new StartJoinRequest(sourceNode, targetTerm)));
        }
        return Optional.empty();
    }

    /**
     * Publish a new cluster state. May throw ConsensusMessageRejectedException (NB, not FailedToCommitClusterStateException) if the
     * publication cannot even be started, or else notifies the given completionListener on completion.
     *
     * @param clusterState       The new cluster state to publish.
     * @param completionListener Receives notification of completion of the publication, whether successful, failed, or timed out.
     * @param ackListener        Receives notification of success or failure for each individual node, but not if timed out.
     */
    public void handleClientValue(ClusterState clusterState, ActionListener<Void> completionListener, AckListener ackListener) {
        synchronized (mutex) {
            handleClientValueUnderLock(clusterState, completionListener, ackListener);
        }
    }

    private void handleClientValueUnderLock(ClusterState clusterState, ActionListener<Void> completionListener, AckListener ackListener) {
        assert Thread.holdsLock(mutex) : "Legislator mutex not held";

        if (mode != Mode.LEADER) {
            throw new ConsensusMessageRejectedException("handleClientValue: not currently leading, so cannot handle client value.");
        }

        if (currentPublication.isPresent()) {
            throw new ConsensusMessageRejectedException("[{}] is in progress", currentPublication.get());
        }

        assert localNode.equals(clusterState.getNodes().get(localNode.getId())) : localNode + " should be in published " + clusterState;

        final PublishRequest publishRequest = consensusState.handleClientValue(clusterState);
        final Publication publication = new Publication(publishRequest, completionListener, ackListener);

        assert currentPublication.isPresent() == false
            : "[" + currentPublication.get() + "] in progress, cannot start [" + publication + ']';
        currentPublication = Optional.of(publication);

        futureExecutor.schedule(publishTimeout, "Publication#onTimeout", publication::onTimeout);
        activeLeaderFailureDetector.get().updateNodesAndPing(publishRequest.getAcceptedState());
        publication.start();
        // TODO when we have a notion of "completion" of a publication, if a publication completes and there are faulty nodes then
        // we should try and remove them. TBD maybe this duplicates the queueing of tasks that occurs in the MasterService?
    }

<<<<<<< HEAD
    public LeaderCheckResponse handleLeaderCheckRequest(DiscoveryNode sender) {
        return leaderCheckResponder.handleLeaderCheckRequest(sender);
=======
    public LeaderCheckResponse handleLeaderCheckRequest(LeaderCheckRequest leaderCheckRequest) {
        if (mode != Mode.LEADER) {
            logger.debug("handleLeaderCheckRequest: currently {}, rejecting message from [{}]", mode, leaderCheckRequest.getSourceNode());
            throw new ConsensusMessageRejectedException("handleLeaderCheckRequest: currently {}, rejecting message from [{}]",
                mode, leaderCheckRequest.getSourceNode());
        }

        // TODO: use last published state instead of last accepted state? Where can we access that state?
        if (consensusState.getLastAcceptedState().getNodes().nodeExists(leaderCheckRequest.getSourceNode()) == false) {
            logger.debug("handleLeaderCheckRequest: rejecting message from [{}] as not publication target",
                leaderCheckRequest.getSourceNode());
            throw new MasterFaultDetection.NodeDoesNotExistOnMasterException();
        }

        if (getFaultyNodes().contains(leaderCheckRequest.getSourceNode())) {
            logger.debug("handleLeaderCheckRequest: rejecting message from [{}] as it is faulty", leaderCheckRequest.getSourceNode());
            throw new MasterFaultDetection.NodeDoesNotExistOnMasterException();
        }

        LeaderCheckResponse response = new LeaderCheckResponse(consensusState.getLastPublishedVersion());
        logger.trace("handleLeaderCheckRequest: responding to [{}] with {}", leaderCheckRequest.getSourceNode(), response);
        return response;
>>>>>>> ff1d980e
    }

    // only for testing
    ClusterState getLastAcceptedState() {
        synchronized (mutex) {
            return consensusState.getLastAcceptedState();
        }
    }

    // only for testing
    long getCurrentTerm() {
        synchronized (mutex) {
            return consensusState.getCurrentTerm();
        }
    }

    public Optional<ClusterState> getLastCommittedState() {
        return lastCommittedState; // volatile read, needs no mutex
    }

    public ClusterState getStateForMasterService() {
        synchronized (mutex) {
            //TODO: set masterNodeId to null in cluster state when we're not leader
            return consensusState.getLastAcceptedState();
        }
    }

    public enum PublicationTargetState {
        NOT_STARTED,
        FAILED,
        SENT_PUBLISH_REQUEST,
        WAITING_FOR_QUORUM,
        SENT_APPLY_COMMIT,
        APPLIED_COMMIT,
    }

    private class Publication {

        private final AtomicReference<ApplyCommit> applyCommitReference;
        private final List<PublicationTarget> publicationTargets;
        private final PublishRequest publishRequest;
        private final ActionListener<Void> completionListener;
        private final AckListener ackListener;
        private boolean isCompleted;

        private Publication(PublishRequest publishRequest, ActionListener<Void> completionListener, AckListener ackListener) {
            assert Thread.holdsLock(mutex) : "Legislator mutex not held";
            this.publishRequest = publishRequest;
            this.completionListener = completionListener;
            this.ackListener = ackListener;
            applyCommitReference = new AtomicReference<>();

            publicationTargets = new ArrayList<>(publishRequest.getAcceptedState().getNodes().getNodes().size());
            publishRequest.getAcceptedState().getNodes().iterator().forEachRemaining(n -> publicationTargets.add(new PublicationTarget(n)));
        }

        @Override
        public String toString() {
            // everything here is immutable so no synchronisation required
            return "Publication{term=" + publishRequest.getAcceptedState().term() +
                ", version=" + publishRequest.getAcceptedState().version() + '}';
        }

        private void start() {
            assert Thread.holdsLock(mutex) : "Legislator mutex not held";
            logger.trace("publishing {} to {}", publishRequest, publicationTargets);

            Set<DiscoveryNode> localFaultyNodes = new HashSet<>(activeLeaderFailureDetector.get().faultyNodes);
            for (final DiscoveryNode faultyNode : localFaultyNodes) {
                onFaultyNode(faultyNode);
            }
            publicationTargets.forEach(PublicationTarget::sendPublishRequest);
            onPossibleCommitFailure();
        }

        private void onCompletion() {
            assert Thread.holdsLock(mutex) : "Legislator mutex not held";
            assert isCompleted == false;
            isCompleted = true;
            assert currentPublication.get() == this;
            currentPublication = Optional.empty();
        }

        private void onPossibleCompletion() {
            assert Thread.holdsLock(mutex) : "Legislator mutex not held";
            if (isCompleted) {
                assert currentPublication.isPresent() == false || currentPublication.get() != this;
                return;
            }

            assert currentPublication.get() == this : "completing [" + this + "], currentPublication = [" + currentPublication.get() + ']';

            for (final PublicationTarget target : publicationTargets) {
                if (target.state.isActive()) {
                    return;
                }
            }

            for (final PublicationTarget target : publicationTargets) {
                if (target.discoveryNode.equals(localNode) && target.state.isFailed()) {
                    logger.debug("onPossibleCompletion: [{}] failed on master", this);
                    onCompletion();
                    FailedToCommitClusterStateException exception = new FailedToCommitClusterStateException("publish-to-self failed");
                    ackListener.onNodeAck(localNode, exception); // other nodes have acked, but not the master.
                    completionListener.onFailure(exception);
                    return;
                }
            }

            assert consensusState.getLastAcceptedTerm() == applyCommitReference.get().term
                && consensusState.getLastAcceptedVersion() == applyCommitReference.get().version
                : "onPossibleCompletion: term or version mismatch when publishing [" + this
                + "]: current version is now [" + consensusState.getLastAcceptedVersion()
                + "] in term [" + consensusState.getLastAcceptedTerm() + "]";

            onCompletion();
            assert applyCommitReference.get() != null;
            logger.trace("onPossibleCompletion: [{}] was successful, applying new state locally", this);
            clusterApplier.onNewClusterState(this.toString(), () -> getLastCommittedState().get(), new ClusterApplyListener() {
                @Override
                public void onFailure(String source, Exception e) {
                    synchronized (mutex) {
                        becomeCandidate("clusterApplier#onNewClusterState");
                    }
                    ackListener.onNodeAck(localNode, e);
                    completionListener.onFailure(e);
                }

                @Override
                public void onSuccess(String source) {
                    ackListener.onNodeAck(localNode, null);
                    completionListener.onResponse(null);
                }
            });
        }

        // For assertions only: verify that this invariant holds
        private boolean publicationCompletedIffAllTargetsInactive() {
            assert Thread.holdsLock(mutex) : "Legislator mutex not held";
            for (final PublicationTarget target : publicationTargets) {
                if (target.state.isActive()) {
                    return isCompleted == false;
                }
            }
            return isCompleted;
        }

        private void onCommitted(final ApplyCommit applyCommit) {
            assert Thread.holdsLock(mutex) : "Legislator mutex not held";
            assert applyCommitReference.get() == null;
            applyCommitReference.set(applyCommit);
            publicationTargets.stream().filter(PublicationTarget::isWaitingForQuorum).forEach(PublicationTarget::sendApplyCommit);
        }

        private void onPossibleCommitFailure() {
            assert Thread.holdsLock(mutex) : "Legislator mutex not held";
            if (applyCommitReference.get() != null) {
                onPossibleCompletion();
                return;
            }

            NodeCollection possiblySuccessfulNodes = new NodeCollection();
            for (PublicationTarget publicationTarget : publicationTargets) {
                if (publicationTarget.state.mayCommitInFuture()) {
                    possiblySuccessfulNodes.add(publicationTarget.discoveryNode);
                } else {
                    assert publicationTarget.state.isFailed() : publicationTarget.state;
                }
            }

            if (consensusState.electionWon() == false) {
                logger.debug("onPossibleCommitFailure: node stepped down as leader while publishing");
                failActiveTargets();
            }

            if (false == consensusState.isPublishQuorum(possiblySuccessfulNodes)) {
                logger.debug("onPossibleCommitFailure: non-failed nodes do not form a quorum, so publication cannot succeed");
                failActiveTargets();
                if (publishRequest.getAcceptedState().term() == consensusState.getCurrentTerm() &&
                    publishRequest.getAcceptedState().version() == consensusState.getLastPublishedVersion()) {
                    becomeCandidate("Publication.onPossibleCommitFailure");
                }
            }
        }

        void failActiveTargets() {
            assert Thread.holdsLock(mutex) : "Legislator mutex not held";
            publicationTargets.stream().filter(PublicationTarget::isActive).forEach(PublicationTarget::setFailed);
            onPossibleCompletion();
        }

        public void onTimeout() {
            synchronized (mutex) {
                publicationTargets.stream().filter(PublicationTarget::isActive).forEach(PublicationTarget::onTimeOut);
                onPossibleCompletion();

                if (mode == Mode.LEADER && applyCommitReference.get() == null) {
                    logger.debug("Publication.onTimeout(): failed to commit version [{}] in term [{}]",
                        publishRequest.getAcceptedState().version(), publishRequest.getAcceptedState().term());
                    becomeCandidate("Publication.onTimeout()");
                }
            }
        }

        void onFaultyNode(DiscoveryNode faultyNode) {
            assert Thread.holdsLock(mutex) : "Legislator mutex not held";
            publicationTargets.forEach(t -> t.onFaultyNode(faultyNode));
            onPossibleCompletion();
        }

        private class PublicationTarget {
            private final DiscoveryNode discoveryNode;
            private final PublicationTargetStateMachine state = new PublicationTargetStateMachine();
            private boolean ackIsPending = true;

            private PublicationTarget(DiscoveryNode discoveryNode) {
                this.discoveryNode = discoveryNode;
            }

            @Override
            public String toString() {
                // everything here is immutable so no synchronisation required
                return discoveryNode.getId();
            }

            public void sendPublishRequest() {
                assert Thread.holdsLock(mutex) : "Legislator mutex not held";
                if (state.isFailed()) {
                    return;
                }
                state.setState(PublicationTargetState.SENT_PUBLISH_REQUEST);
                transport.sendPublishRequest(discoveryNode, publishRequest, new PublishResponseHandler());
                // TODO Can this ^ fail with an exception? Target should be failed if so.
                assert publicationCompletedIffAllTargetsInactive();
            }

            void handlePublishResponse(PublishResponse publishResponse) {
                assert Thread.holdsLock(mutex) : "Legislator mutex not held";
                assert state.isWaitingForQuorum() : state;

                logger.trace("handlePublishResponse: handling [{}] from [{}])", publishResponse, discoveryNode);
                assert consensusState.getCurrentTerm() >= publishResponse.getTerm();
                if (applyCommitReference.get() != null) {
                    sendApplyCommit();
                } else {
                    Optional<ApplyCommit> optionalCommit = consensusState.handlePublishResponse(discoveryNode, publishResponse);
                    optionalCommit.ifPresent(Publication.this::onCommitted);
                }
            }

            public void sendApplyCommit() {
                assert Thread.holdsLock(mutex) : "Legislator mutex not held";
                state.setState(PublicationTargetState.SENT_APPLY_COMMIT);

                ApplyCommit applyCommit = applyCommitReference.get();
                assert applyCommit != null;

                transport.sendApplyCommit(discoveryNode, applyCommit, new ApplyCommitResponseHandler());
                assert publicationCompletedIffAllTargetsInactive();
            }

            public boolean isWaitingForQuorum() {
                assert Thread.holdsLock(mutex) : "Legislator mutex not held";
                return state.isWaitingForQuorum();
            }

            public boolean isActive() {
                assert Thread.holdsLock(mutex) : "Legislator mutex not held";
                return state.isActive();
            }

            public void setFailed() {
                assert Thread.holdsLock(mutex) : "Legislator mutex not held";
                assert isActive();
                state.setState(PublicationTargetState.FAILED);
                ackOnce(new ElasticsearchException("publication failed"));
            }

            public void onTimeOut() {
                assert Thread.holdsLock(mutex) : "Legislator mutex not held";
                assert isActive();
                state.setState(PublicationTargetState.FAILED);
                if (applyCommitReference.get() == null) {
                    ackOnce(new ElasticsearchException("publication timed out"));
                }
            }

            public void onFaultyNode(DiscoveryNode faultyNode) {
                assert Thread.holdsLock(mutex) : "Legislator mutex not held";
                if (isActive() && discoveryNode.equals(faultyNode)) {
                    logger.debug("onFaultyNode: [{}] is faulty, failing target in publication of version [{}] in term [{}]", faultyNode,
                        publishRequest.getAcceptedState().version(), publishRequest.getAcceptedState().term());
                    setFailed();
                    onPossibleCommitFailure();
                }
            }

            private void ackOnce(Exception e) {
                assert Thread.holdsLock(mutex) : "Legislator mutex not held";
                if (ackIsPending && localNode.equals(discoveryNode) == false) {
                    ackIsPending = false;
                    ackListener.onNodeAck(discoveryNode, e);
                }
            }

            private class PublicationTargetStateMachine {
                private PublicationTargetState state = PublicationTargetState.NOT_STARTED;

                public void setState(PublicationTargetState newState) {
                    assert Thread.holdsLock(mutex) : "Legislator mutex not held";
                    switch (newState) {
                        case NOT_STARTED:
                            assert false : state + " -> " + newState;
                            break;
                        case SENT_PUBLISH_REQUEST:
                            assert state == PublicationTargetState.NOT_STARTED : state + " -> " + newState;
                            break;
                        case WAITING_FOR_QUORUM:
                            assert state == PublicationTargetState.SENT_PUBLISH_REQUEST : state + " -> " + newState;
                            break;
                        case SENT_APPLY_COMMIT:
                            assert state == PublicationTargetState.WAITING_FOR_QUORUM : state + " -> " + newState;
                            break;
                        case APPLIED_COMMIT:
                            assert state == PublicationTargetState.SENT_APPLY_COMMIT : state + " -> " + newState;
                            break;
                        case FAILED:
                            assert state != PublicationTargetState.APPLIED_COMMIT : state + " -> " + newState;
                            break;
                    }
                    state = newState;
                }

                public boolean isActive() {
                    assert Thread.holdsLock(mutex) : "Legislator mutex not held";
                    return state != PublicationTargetState.FAILED
                        && state != PublicationTargetState.APPLIED_COMMIT;
                }

                public boolean isWaitingForQuorum() {
                    assert Thread.holdsLock(mutex) : "Legislator mutex not held";
                    return state == PublicationTargetState.WAITING_FOR_QUORUM;
                }

                public boolean mayCommitInFuture() {
                    assert Thread.holdsLock(mutex) : "Legislator mutex not held";
                    return (state == PublicationTargetState.NOT_STARTED
                        || state == PublicationTargetState.SENT_PUBLISH_REQUEST
                        || state == PublicationTargetState.WAITING_FOR_QUORUM);
                }

                public boolean isFailed() {
                    assert Thread.holdsLock(mutex) : "Legislator mutex not held";
                    return state == PublicationTargetState.FAILED;
                }

                @Override
                public String toString() {
                    // TODO DANGER non-volatile, mutable variable requires synchronisation
                    return state.toString();
                }
            }

            private class PublishResponseHandler implements TransportResponseHandler<LegislatorPublishResponse> {
                @Override
                public LegislatorPublishResponse read(StreamInput in) throws IOException {
                    return new LegislatorPublishResponse(in);
                }

                @Override
                public void handleResponse(LegislatorPublishResponse response) {
                    synchronized (mutex) {
                        handleResponseUnderLock(response);
                    }
                }

                private void handleResponseUnderLock(LegislatorPublishResponse response) {
                    assert Thread.holdsLock(mutex) : "Legislator mutex not held";
                    if (state.isFailed()) {
                        logger.debug("PublishResponseHandler.handleResponse: already failed, ignoring response from [{}]", discoveryNode);
                        assert publicationCompletedIffAllTargetsInactive();
                        return;
                    }

                    if (response.getJoin().isPresent()) {
                        Join join = response.getJoin().get();
                        if (join.getTerm() == consensusState.getCurrentTerm()) {
                            handleJoin(join);
                        }
                    }
                    if (consensusState.electionWon() == false) {
                        logger.debug("PublishResponseHandler.handleResponse: stepped down as leader while publishing value {}",
                            response.getPublishResponse());
                        onPossibleCommitFailure();
                    } else if (response.getPublishResponse().getTerm() != consensusState.getCurrentTerm() ||
                        response.getPublishResponse().getVersion() != consensusState.getLastPublishedVersion()) {
                        logger.debug("PublishResponseHandler.handleResponse: [{}] is at wrong version or term {}/{} (vs {}/{})",
                            discoveryNode, response.getPublishResponse().getTerm(), response.getPublishResponse().getVersion(),
                            consensusState.getCurrentTerm(), consensusState.getLastPublishedVersion());
                        state.setState(PublicationTargetState.FAILED);
                        onPossibleCommitFailure();
                    } else {
                        state.setState(PublicationTargetState.WAITING_FOR_QUORUM);
                        handlePublishResponse(response.getPublishResponse());
                    }

                    assert publicationCompletedIffAllTargetsInactive();
                }

                @Override
                public void handleException(TransportException exp) {
                    synchronized (mutex) {
                        handleExceptionUnderLock(exp);
                    }
                }

                private void handleExceptionUnderLock(TransportException exp) {
                    assert Thread.holdsLock(mutex) : "Legislator mutex not held";
                    if (exp.getRootCause() instanceof ConsensusMessageRejectedException) {
                        logger.debug("PublishResponseHandler: [{}] failed: {}", discoveryNode, exp.getRootCause().getMessage());
                    } else {
                        logger.debug(() -> new ParameterizedMessage("PublishResponseHandler: [{}] failed", discoveryNode), exp);
                    }
                    state.setState(PublicationTargetState.FAILED);
                    onPossibleCommitFailure();
                    assert publicationCompletedIffAllTargetsInactive();
                    ackOnce(exp);
                }

                @Override
                public String executor() {
                    return Names.GENERIC;
                }
            }

            private class ApplyCommitResponseHandler implements TransportResponseHandler<TransportResponse.Empty> {

                @Override
                public Empty read(StreamInput in) {
                    return Empty.INSTANCE;
                }

                @Override
                public void handleResponse(TransportResponse.Empty response) {
                    synchronized (mutex) {
                        handleResponseUnderLock();
                    }
                }

                private void handleResponseUnderLock() {
                    assert Thread.holdsLock(mutex) : "Legislator mutex not held";
                    if (state.isFailed()) {
                        logger.debug("ApplyCommitResponseHandler.handleResponse: already failed, ignoring response from [{}]",
                            discoveryNode);
                        return;
                    }
                    state.setState(PublicationTargetState.APPLIED_COMMIT);
                    onPossibleCompletion();
                    assert publicationCompletedIffAllTargetsInactive();
                    ackOnce(null);
                }

                @Override
                public void handleException(TransportException exp) {
                    synchronized (mutex) {
                        handleExceptionUnderLock(exp);
                    }
                }

                private void handleExceptionUnderLock(TransportException exp) {
                    assert Thread.holdsLock(mutex) : "Legislator mutex not held";
                    if (exp.getRootCause() instanceof ConsensusMessageRejectedException) {
                        logger.debug("ApplyCommitResponseHandler: [{}] failed: {}", discoveryNode, exp.getRootCause().getMessage());
                    } else {
                        logger.debug(() -> new ParameterizedMessage("ApplyCommitResponseHandler: [{}] failed", discoveryNode), exp);
                    }
                    state.setState(PublicationTargetState.FAILED);
                    onPossibleCompletion();
                    assert publicationCompletedIffAllTargetsInactive();
                    ackOnce(exp);
                }

                @Override
                public String executor() {
                    return Names.GENERIC;
                }
            }
        }
    }

<<<<<<< HEAD
    public void handleJoinRequest(DiscoveryNode sourceNode, Join join, MembershipAction.JoinCallback joinCallback) {
        synchronized (mutex) {
            handleJoinRequestUnderLock(sourceNode, join, joinCallback);
        }
    }

    private void handleJoinRequestUnderLock(DiscoveryNode sourceNode, Join join, MembershipAction.JoinCallback joinCallback) {
        assert Thread.holdsLock(mutex) : "Legislator mutex not held";
=======
    public void handleJoinRequest(Join join, MembershipAction.JoinCallback joinCallback) {
>>>>>>> ff1d980e
        if (mode == Mode.LEADER) {
            // submit as cluster state update task
            masterService.submitStateUpdateTask("zen-disco-node-join",
                join.getSourceNode(), ClusterStateTaskConfig.build(Priority.URGENT),
                joinTaskExecutor, new NodeJoinController.JoinTaskListener(joinCallback, logger));
        } else {
            MembershipAction.JoinCallback prev = joinRequestAccumulator.put(join.getSourceNode(), joinCallback);
            if (prev != null) {
                prev.onFailure(new ConsensusMessageRejectedException("already have a join for " + join.getSourceNode()));
            }
        }
        handleJoin(join);
    }

    // copied from NodeJoinController.getPendingAsTasks
    private Map<DiscoveryNode, ClusterStateTaskListener> getPendingAsTasks() {
        assert Thread.holdsLock(mutex) : "Legislator mutex not held";
        Map<DiscoveryNode, ClusterStateTaskListener> tasks = new HashMap<>();
        joinRequestAccumulator.entrySet().stream().forEach(e -> tasks.put(e.getKey(),
            new NodeJoinController.JoinTaskListener(e.getValue(), logger)));
        return tasks;
    }

<<<<<<< HEAD
    private void handleJoin(DiscoveryNode sourceNode, Join join) {
        assert Thread.holdsLock(mutex) : "Legislator mutex not held";
=======
    private void handleJoin(Join join) {
>>>>>>> ff1d980e
        Optional<Join> optionalJoin = ensureTermAtLeast(localNode, join.getTerm());
        if (optionalJoin.isPresent()) {
            handleJoin(optionalJoin.get()); // someone thinks we should be master, so let's try to become one
        }

        boolean prevElectionWon = consensusState.electionWon();
        consensusState.handleJoin(join);
        assert !prevElectionWon || consensusState.electionWon(); // we cannot go from won to not won
        if (prevElectionWon == false && consensusState.electionWon()) {
            assert mode == Mode.CANDIDATE : "expected candidate but was " + mode;

            becomeLeader("handleJoin");

            Map<DiscoveryNode, ClusterStateTaskListener> pendingAsTasks = getPendingAsTasks();
            joinRequestAccumulator.clear();

            final String source = "zen-disco-elected-as-master ([" + pendingAsTasks.size() + "] nodes joined)";
            // noop listener, the election finished listener determines result
            pendingAsTasks.put(NodeJoinController.BECOME_MASTER_TASK, (source1, e) -> {
            });
            // TODO: should we take any further action when FINISH_ELECTION_TASK fails?
            pendingAsTasks.put(NodeJoinController.FINISH_ELECTION_TASK, (source1, e) -> {
            });
            masterService.submitStateUpdateTasks(source, pendingAsTasks, ClusterStateTaskConfig.build(Priority.URGENT), joinTaskExecutor);
        }
    }

    private void removeNode(final DiscoveryNode node, final String source, final String reason) {
        assert Thread.holdsLock(mutex) : "Legislator mutex not held";
        masterService.submitStateUpdateTask(
            source + "(" + node + "), reason(" + reason + ")",
            new NodeRemovalClusterStateTaskExecutor.Task(node, reason),
            ClusterStateTaskConfig.build(Priority.IMMEDIATE),
            nodeRemovalExecutor,
            nodeRemovalExecutor);
    }

<<<<<<< HEAD
    public LegislatorPublishResponse handlePublishRequest(DiscoveryNode sourceNode, PublishRequest publishRequest) {
        synchronized (mutex) {
            return handlePublishRequestUnderLock(sourceNode, publishRequest);
        }
    }

    private LegislatorPublishResponse handlePublishRequestUnderLock(DiscoveryNode sourceNode, PublishRequest publishRequest) {
        assert Thread.holdsLock(mutex) : "Legislator mutex not held";
=======
    public LegislatorPublishResponse handlePublishRequest(PublishRequest publishRequest) {
        DiscoveryNode sourceNode = publishRequest.getAcceptedState().nodes().getMasterNode();
>>>>>>> ff1d980e
        // adapt to local node
        ClusterState clusterState = ClusterState.builder(publishRequest.getAcceptedState()).nodes(
            DiscoveryNodes.builder(publishRequest.getAcceptedState().nodes()).localNodeId(getLocalNode().getId()).build()).build();
        publishRequest = new PublishRequest(clusterState);

        ensureTermAtLeast(sourceNode, publishRequest.getAcceptedState().term());

        logger.trace("handlePublishRequest: handling [{}] from [{}]", publishRequest, sourceNode);

        final PublishResponse publishResponse = consensusState.handlePublishRequest(publishRequest);
        if (sourceNode.equals(localNode)) {
            // responder refreshes required because lastAcceptedState has changed
            leaderCheckResponder = new LeaderCheckResponder();
            heartbeatRequestResponder = new HeartbeatRequestResponder();
        } else {
            // becomeFollower refreshes responders
            becomeFollower("handlePublishRequest", sourceNode);
        }

        if (lastJoin.isPresent() && lastJoin.get().getTargetNode().getId().equals(sourceNode.getId())
            && lastJoin.get().getTerm() == publishRequest.getAcceptedState().term()) {
            return new LegislatorPublishResponse(publishResponse, lastJoin);
        }
        return new LegislatorPublishResponse(publishResponse, Optional.empty());
    }

    public HeartbeatResponse handleHeartbeatRequest(DiscoveryNode sourceNode, HeartbeatRequest heartbeatRequest) {
        return heartbeatRequestResponder.handleHeartbeatRequest(sourceNode, heartbeatRequest);
    }

    private void sendJoin(DiscoveryNode sourceNode, Join join) {
        // No synchronisation required
        transport.sendJoin(sourceNode, join, new TransportResponseHandler<Empty>() {
            @Override
            public Empty read(StreamInput in) {
                return Empty.INSTANCE;
            }

            @Override
            public void handleResponse(Empty response) {
                // No synchronisation required
                logger.debug("SendJoinResponseHandler: successfully joined {}", sourceNode);
            }

            @Override
            public void handleException(TransportException exp) {
                // No synchronisation required
                if (exp.getRootCause() instanceof ConsensusMessageRejectedException) {
                    logger.debug("SendJoinResponseHandler: [{}] failed: {}", sourceNode, exp.getRootCause().getMessage());
                } else {
                    logger.debug(() -> new ParameterizedMessage("SendJoinResponseHandler: [{}] failed", sourceNode), exp);
                }
            }

            @Override
            public String executor() {
                return Names.GENERIC;
            }
        });
    }

    public void handleApplyCommit(DiscoveryNode sourceNode, ApplyCommit applyCommit, ActionListener<Void> applyListener) {
        synchronized (mutex) {
            handleApplyCommitUnderLock(sourceNode, applyCommit, applyListener);
        }
    }

    private void handleApplyCommitUnderLock(DiscoveryNode sourceNode, ApplyCommit applyCommit, ActionListener<Void> applyListener) {
        assert Thread.holdsLock(mutex) : "Legislator mutex not held";
        logger.trace("handleApplyCommit: applying {} from [{}]", applyCommit, sourceNode);
        try {
            consensusState.handleCommit(applyCommit);
        } catch (ConsensusMessageRejectedException e) {
            applyListener.onFailure(e);
            return;
        }

        // mark state as commmitted
        lastCommittedState = Optional.of(consensusState.getLastAcceptedState());
        if (sourceNode.equals(localNode)) {
            // master node applies the committed state at the end of the publication process, not here.
            applyListener.onResponse(null);
        } else {
            clusterApplier.onNewClusterState("master [" + sourceNode + "] sent [" + applyCommit + "]", () -> getLastCommittedState().get(),
                new ClusterApplyListener() {

                    @Override
                    public void onFailure(String source, Exception e) {
                        applyListener.onFailure(e);
                    }

                    @Override
                    public void onSuccess(String source) {
                        applyListener.onResponse(null);
                    }
                });
        }
    }

<<<<<<< HEAD
    public OfferJoin handleSeekJoins(DiscoveryNode sender, SeekJoins seekJoins) {
        synchronized (mutex) {
            return handleSeekJoinsUnderLock(sender, seekJoins);
        }
    }

    private OfferJoin handleSeekJoinsUnderLock(DiscoveryNode sender, SeekJoins seekJoins) {
        assert Thread.holdsLock(mutex) : "Legislator mutex not held";
        logger.debug("handleSeekJoins: received [{}] from [{}]", seekJoins, sender);
=======
    public OfferJoin handleSeekJoins(SeekJoins seekJoins) {
        logger.debug("handleSeekJoins: received [{}] from [{}]", seekJoins, seekJoins.getSourceNode());
>>>>>>> ff1d980e

        boolean shouldOfferJoin = false;

        if (mode == Mode.CANDIDATE) {
            shouldOfferJoin = true;
        } else if (mode == Mode.FOLLOWER && lastKnownLeader.isPresent() && lastKnownLeader.get().equals(seekJoins.getSourceNode())) {
            // This is a _rare_ case where our leader has detected a failure and stepped down, but we are still a
            // follower. It's possible that the leader lost its quorum, but while we're still a follower we will not
            // offer joins to any other node so there is no major drawback in offering a join to our old leader. The
            // advantage of this is that it makes it slightly more likely that the leader won't change, and also that
            // its re-election will happen more quickly than if it had to wait for a quorum of followers to also detect
            // its failure.
            logger.debug("handleSeekJoins: following a failed leader");
            shouldOfferJoin = true;
        }

        if (shouldOfferJoin) {
            OfferJoin offerJoin = new Messages.OfferJoin(consensusState.getLastAcceptedVersion(),
                consensusState.getCurrentTerm(), consensusState.getLastAcceptedTerm());
            logger.debug("handleSeekJoins: candidate received [{}] from [{}] and responding with [{}]", seekJoins,
                seekJoins.getSourceNode(), offerJoin);
            return offerJoin;
        } else if (consensusState.getCurrentTerm() < seekJoins.getTerm() && mode == Mode.LEADER) {
            // This is a _rare_ case that can occur if this node is the leader but pauses for long enough for other
            // nodes to consider it failed, leading to `sender` winning a pre-voting round and increments its term, but
            // then this node comes back to life and commits another value in its term, re-establishing itself as the
            // leader and preventing `sender` from winning its election. In this situation all the other nodes end up in
            // mode FOLLOWER and therefore ignore SeekJoins messages from `sender`, but `sender` ignores PublishRequest
            // messages from this node, so is effectively excluded from the cluster for this term. The solution is for
            // this node to perform an election in a yet-higher term so that `sender` can re-join the cluster.
            final long newTerm = seekJoins.getTerm() + 1;
            logger.debug("handleSeekJoins: leader in term {} handling [{}] from [{}] by starting an election in term {}",
                consensusState.getCurrentTerm(), seekJoins, seekJoins.getSourceNode(), newTerm);
            sendStartJoin(new StartJoinRequest(localNode, newTerm));
            throw new ConsensusMessageRejectedException("I'm still a leader");

            // TODO what about a node that sent a join to a different node in our term? Is it now stuck until the next term?

        } else {
            // TODO: remove this once we have a discovery layer. If a node finds an active master node during discovery,
            // it will try to join that one, and not start seeking joins.
            if (mode == Mode.LEADER) {
<<<<<<< HEAD
                if (activeLeaderFailureDetector.get().faultyNodes.remove(sender)) {
                    leaderCheckResponder = new LeaderCheckResponder();
                }
=======
                activeLeaderFailureDetector.get().faultyNodes.remove(seekJoins.getSourceNode());
>>>>>>> ff1d980e
                masterService.submitStateUpdateTask("zen-disco-node-join",
                    seekJoins.getSourceNode(), ClusterStateTaskConfig.build(Priority.URGENT),
                    joinTaskExecutor, new NodeJoinController.JoinTaskListener(new MembershipAction.JoinCallback() {
                        @Override
                        public void onSuccess() {
                            logger.trace("handleSeekJoins: initiated join of {} successful", seekJoins.getSourceNode());
                        }

                        @Override
                        public void onFailure(Exception e) {
                            logger.trace("handleSeekJoins: initiated join of {} failed: {}", seekJoins.getSourceNode(), e.getMessage());
                        }
                    }, logger));
            }
            logger.debug("handleSeekJoins: not offering join: lastAcceptedVersion={}, term={}, mode={}, lastKnownLeader={}",
                consensusState.getLastAcceptedVersion(), consensusState.getCurrentTerm(), mode, lastKnownLeader);
            throw new ConsensusMessageRejectedException("not offering join");
        }
    }

    public class OfferJoinCollector {
        final NodeCollection joinsOffered = new NodeCollection();
        long maxTermSeen = 0L;

        public void add(DiscoveryNode sender, long term) {
            assert Thread.holdsLock(mutex) : "Legislator mutex not held";
            joinsOffered.add(sender);
            maxTermSeen = Math.max(maxTermSeen, term);
        }

        public void start(SeekJoins seekJoins) {
            // No synchronisation required, assuming that `nodeSupplier` is independently threadsafe.
            nodeSupplier.get().forEach(n -> transport.sendSeekJoins(n, seekJoins, new TransportResponseHandler<Messages.OfferJoin>() {
                @Override
                public OfferJoin read(StreamInput in) throws IOException {
                    return new Messages.OfferJoin(in);
                }

                @Override
                public void handleResponse(OfferJoin response) {
                    synchronized (mutex) {
                        handleOfferJoinUnderLock(n, OfferJoinCollector.this, response);
                    }
                }

                @Override
                public void handleException(TransportException exp) {
                    // no synchronisation required
                    if (exp.getRootCause() instanceof ConsensusMessageRejectedException) {
                        logger.debug("OfferJoinCollector: [{}] failed: {}", n, exp.getRootCause().getMessage());
                    } else {
                        logger.debug(() -> new ParameterizedMessage("OfferJoinCollector: [{}] failed", n), exp);
                    }
                }

                @Override
                public String executor() {
                    return ThreadPool.Names.SAME;
                }
            }));
        }
    }

    private void handleOfferJoinUnderLock(DiscoveryNode sender, OfferJoinCollector offerJoinCollector, OfferJoin offerJoin) {
        assert Thread.holdsLock(mutex) : "Legislator mutex not held";
        if (currentOfferJoinCollector.isPresent() == false || currentOfferJoinCollector.get() != offerJoinCollector) {
            logger.debug("handleOfferJoin: received OfferJoin message from [{}] but not collecting offers.", sender);
            throw new ConsensusMessageRejectedException("Received OfferJoin but not collecting offers.");
        }

        assert currentOfferJoinCollector.get() == offerJoinCollector;

        if (offerJoin.getLastAcceptedTerm() > consensusState.getLastAcceptedTerm()
            || (offerJoin.getLastAcceptedTerm() == consensusState.getLastAcceptedTerm()
            && offerJoin.getLastAcceptedVersion() > consensusState.getLastAcceptedVersion())) {
            logger.debug("handleOfferJoin: handing over pre-voting to [{}] because of {}", sender, offerJoin);
            currentOfferJoinCollector = Optional.empty();
            transport.sendPreJoinHandover(sender, new PrejoinHandoverRequest(localNode));
            return;
        }

        logger.debug("handleOfferJoin: received {} from [{}]", offerJoin, sender);
        offerJoinCollector.add(sender, offerJoin.getTerm());

        if (consensusState.isElectionQuorum(offerJoinCollector.joinsOffered)) {
            logger.debug("handleOfferJoin: received a quorum of OfferJoin messages, so starting an election.");
            currentOfferJoinCollector = Optional.empty();
            sendStartJoin(new StartJoinRequest(localNode, Math.max(consensusState.getCurrentTerm(), offerJoinCollector.maxTermSeen) + 1));
        }
    }

<<<<<<< HEAD
    public void handlePreJoinHandover(DiscoveryNode sender) {
        synchronized (mutex) {
            logger.debug("handlePreJoinHandover: received handover from [{}]", sender);
            startSeekingJoins();
        }
=======
    public void handlePreJoinHandover(PrejoinHandoverRequest prejoinHandoverRequest) {
        logger.debug("handlePreJoinHandover: received handover from [{}]", prejoinHandoverRequest.getSourceNode());
        startSeekingJoins();
>>>>>>> ff1d980e
    }

    public void abdicateTo(DiscoveryNode newLeader) {
        synchronized (mutex) {
            if (mode != Mode.LEADER) {
                logger.debug("abdicateTo: mode={} != LEADER, so cannot abdicate to [{}]", mode, newLeader);
                throw new ConsensusMessageRejectedException("abdicateTo: not currently leading, so cannot abdicate.");
            }
            logger.debug("abdicateTo: abdicating to [{}]", newLeader);
            transport.sendAbdication(newLeader, consensusState.getCurrentTerm());
        }
<<<<<<< HEAD
    }

    public void handleAbdication(DiscoveryNode sender, long currentTerm) {
        // No synchronisation required
        logger.debug("handleAbdication: accepting abdication from [{}] in term {}", sender, currentTerm);
        sendStartJoin(new StartJoinRequest(currentTerm + 1));
=======
        logger.debug("abdicateTo: abdicating to [{}]", newLeader);
        transport.sendAbdication(newLeader, new AbdicationRequest(newLeader, consensusState.getCurrentTerm()));
    }

    public void handleAbdication(AbdicationRequest abdicationRequest) {
        logger.debug("handleAbdication: accepting abdication from [{}] in term {}", abdicationRequest.getSourceNode(),
            abdicationRequest.getTerm());
        sendStartJoin(new StartJoinRequest(localNode, abdicationRequest.getTerm() + 1));
>>>>>>> ff1d980e
    }

    private void sendStartJoin(StartJoinRequest startJoinRequest) {
        // No synchronisation required, assuming that `nodeSupplier` is independently threadsafe.
        nodeSupplier.get().forEach(n -> transport.sendStartJoin(n, startJoinRequest,
            new TransportResponseHandler<TransportResponse.Empty>() {
                @Override
                public TransportResponse.Empty read(StreamInput in) {
                    return TransportResponse.Empty.INSTANCE;
                }

                @Override
                public void handleResponse(TransportResponse.Empty response) {
                    // ignore
                }

                @Override
                public void handleException(TransportException exp) {
                    // No synchronisation required
                    if (exp.getRootCause() instanceof ConsensusMessageRejectedException) {
                        logger.debug("handleStartJoinResponse: [{}] failed: {}", n, exp.getRootCause().getMessage());
                    } else {
                        logger.debug(() -> new ParameterizedMessage("handleStartJoinResponse: failed to get join from [{}]", n), exp);
                    }
                }

                @Override
                public String executor() {
                    return Names.GENERIC;
                }
            }));
    }

    public void handleDisconnectedNode(DiscoveryNode sender) {
        synchronized (mutex) {
            logger.trace("handleDisconnectedNode: lost connection to leader [{}]", sender);
            if (mode == Mode.FOLLOWER && lastKnownLeader.isPresent() && lastKnownLeader.get().equals(sender)) {
                becomeCandidate("handleDisconnectedNode");
            }
            if (mode == Mode.LEADER) {
                activeLeaderFailureDetector.get().addFaultyNode(sender);
                removeNode(sender, "node_left", "handleDisconnectedNode");
            }
        }
    }

    public void invariant() {
        synchronized (mutex) {
            if (mode == Mode.LEADER) {
                assert consensusState.electionWon();
                assert lastKnownLeader.isPresent() && lastKnownLeader.get().equals(localNode);
            } else if (mode == Mode.FOLLOWER) {
                assert consensusState.electionWon() == false : localNode + " is FOLLOWER so electionWon() should be false";
                assert lastKnownLeader.isPresent() && (lastKnownLeader.get().equals(localNode) == false);
            } else {
                assert mode == Mode.CANDIDATE;
            }

            assert (seekJoinsScheduler.isPresent()) == (mode == Mode.CANDIDATE);
            assert (activeFollowerFailureDetector.isPresent()) == (mode == Mode.FOLLOWER);
            assert (activeLeaderFailureDetector.isPresent()) == (mode == Mode.LEADER);
            assert (currentPublication.isPresent() == false) || (mode == Mode.LEADER);
        }
    }

    public enum Mode {
        CANDIDATE, LEADER, FOLLOWER
    }

    public interface Transport {
        void sendPublishRequest(DiscoveryNode destination, PublishRequest publishRequest,
                                TransportResponseHandler<LegislatorPublishResponse> responseHandler);

        void sendHeartbeatRequest(DiscoveryNode destination, HeartbeatRequest heartbeatRequest,
                                  TransportResponseHandler<HeartbeatResponse> responseHandler);

        void sendApplyCommit(DiscoveryNode destination, ApplyCommit applyCommit,
                             TransportResponseHandler<TransportResponse.Empty> responseHandler);

        void sendSeekJoins(DiscoveryNode destination, SeekJoins seekJoins, TransportResponseHandler<Messages.OfferJoin> responseHandler);

        void sendStartJoin(DiscoveryNode destination, StartJoinRequest startJoinRequest,
                           TransportResponseHandler<TransportResponse.Empty> responseHandler);

        void sendJoin(DiscoveryNode destination, Join join, TransportResponseHandler<TransportResponse.Empty> responseHandler);

        void sendPreJoinHandover(DiscoveryNode destination, PrejoinHandoverRequest prejoinHandoverRequest);

        void sendAbdication(DiscoveryNode destination, AbdicationRequest abdicationRequest);

        void sendLeaderCheckRequest(DiscoveryNode destination, LeaderCheckRequest leaderCheckRequest,
                                    TransportResponseHandler<LeaderCheckResponse> responseHandler);
    }

    public interface FutureExecutor {
        void schedule(TimeValue delay, String description, Runnable task);
    }

    private class SeekJoinsScheduler {

        private long currentDelayMillis = 0;
        private boolean running = true;

        SeekJoinsScheduler() {
            assert Thread.holdsLock(mutex) : "Legislator mutex not held";
            scheduleNextWakeUp();
        }

        void stop() {
            assert Thread.holdsLock(mutex) : "Legislator mutex not held";
            assert running;
            running = false;
        }

        @SuppressForbidden(reason = "Argument to Math.abs() is definitely not Long.MIN_VALUE")
        private long randomNonNegativeLong() {
            // Is java.util.Random threadsafe? no synchronisation required if so.
            long result = random.nextLong();
            return result == Long.MIN_VALUE ? 0 : Math.abs(result);
        }

        private long randomLongBetween(long lowerBound, long upperBound) {
            // No extra synchronisation required
            assert 0 < upperBound - lowerBound;
            return randomNonNegativeLong() % (upperBound - lowerBound) + lowerBound;
        }

        private void scheduleNextWakeUp() {
            assert Thread.holdsLock(mutex) : "Legislator mutex not held";
            assert running;
            assert mode == Mode.CANDIDATE;
            currentDelayMillis = Math.min(maxDelay.getMillis(), currentDelayMillis + minDelay.getMillis());
            final long delay = randomLongBetween(minDelay.getMillis(), currentDelayMillis + 1);
            futureExecutor.schedule(TimeValue.timeValueMillis(delay), "SeekJoinsScheduler#scheduleNextWakeUp", this::handleWakeUp);
        }

        private void handleWakeUp() {
            synchronized (mutex) {
                logger.debug("SeekJoinsScheduler.handleWakeUp: " +
                        "waking up as {} at [{}] with running={}, version={}, term={}, lastAcceptedTerm={}",
                    mode, currentTimeSupplier.getAsLong(), running,
                    consensusState.getLastAcceptedVersion(), consensusState.getCurrentTerm(), consensusState.getLastAcceptedTerm());

                if (running) {
                    scheduleNextWakeUp();
                    startSeekingJoins();
                }
            }
        }
    }

    private class ActiveLeaderFailureDetector {

        // nodes that have been detected as faulty and which are not expected to participate in publications
        private final Set<DiscoveryNode> faultyNodes = new HashSet<>();

        private final Map<DiscoveryNode, NodeFD> nodesFD = new HashMap<>();

        class NodeFD {

            private int failureCountSinceLastSuccess = 0;

            private final DiscoveryNode followerNode;

            private NodeFD(DiscoveryNode followerNode) {
                this.followerNode = followerNode;
            }

            private boolean running() {
                assert Thread.holdsLock(mutex) : "Legislator mutex not held";
                return this.equals(nodesFD.get(followerNode));
            }

            public void start() {
                assert Thread.holdsLock(mutex) : "Legislator mutex not held";
                assert running();
                logger.trace("ActiveLeaderFailureDetector.start: starting failure detection against {}", followerNode);
                scheduleNextWakeUp();
            }

            private void scheduleNextWakeUp() {
                assert Thread.holdsLock(mutex) : "Legislator mutex not held";
                futureExecutor.schedule(heartbeatDelay, "ActiveLeaderFailureDetector#handleWakeUp", this::handleWakeUp);
            }

            private void handleWakeUp() {
                synchronized (mutex) {
                    logger.trace("ActiveLeaderFailureDetector.handleWakeUp: " +
                            "waking up as {} at [{}] with running={}, lastAcceptedVersion={}, term={}, lastAcceptedTerm={}",
                        mode, currentTimeSupplier.getAsLong(), running(),
                        consensusState.getLastAcceptedVersion(), consensusState.getCurrentTerm(), consensusState.getLastAcceptedTerm());

                    if (running()) {
                        assert mode == Mode.LEADER;
                        new FollowerCheck().start();
                    }
                }
            }

            private void onCheckFailure(DiscoveryNode node) {
                assert Thread.holdsLock(mutex) : "Legislator mutex not held";
                if (running()) {
                    failureCountSinceLastSuccess++;
                    if (failureCountSinceLastSuccess >= leaderCheckRetryCount) {
                        logger.debug("ActiveLeaderFailureDetector.onCheckFailure: {} consecutive failures to check [{}]",
                            failureCountSinceLastSuccess, node);
                        addFaultyNode(node);
                        removeNode(node, "node_left", "ActiveLeaderFailureDetector.onCheckFailure");
                    } else {
                        scheduleNextWakeUp();
                    }
                }
            }

            private void onCheckSuccess() {
                assert Thread.holdsLock(mutex) : "Legislator mutex not held";
                if (running()) {
                    logger.trace("ActiveLeaderFailureDetector.onCheckSuccess: successful response from {}", followerNode);
                    failureCountSinceLastSuccess = 0;
                    scheduleNextWakeUp();
                }
            }

            private class FollowerCheck {

                private boolean inFlight = false;

                void start() {
                    assert Thread.holdsLock(mutex) : "Legislator mutex not held";
                    logger.trace("FollowerCheck: sending follower check to [{}]", followerNode);
                    assert inFlight == false;
                    inFlight = true;
                    futureExecutor.schedule(heartbeatTimeout, "FollowerCheck#onTimeout", this::onTimeout);

                    HeartbeatRequest heartbeatRequest = new HeartbeatRequest(localNode,
                        consensusState.getCurrentTerm(), consensusState.getLastPublishedVersion());

                    transport.sendHeartbeatRequest(followerNode, heartbeatRequest, new TransportResponseHandler<HeartbeatResponse>() {

                        @Override
                        public HeartbeatResponse read(StreamInput in) throws IOException {
                            return new HeartbeatResponse(in);
                        }

                        @Override
                        public void handleResponse(HeartbeatResponse heartbeatResponse) {
                            synchronized (mutex) {
                                logger.trace("FollowerCheck.handleResponse: received {} from [{}]", heartbeatResponse, followerNode);
                                inFlight = false;
                                onCheckSuccess();
                            }
                        }

                        @Override
                        public void handleException(TransportException exp) {
                            synchronized (mutex) {
                                if (exp.getRootCause() instanceof ConsensusMessageRejectedException) {
                                    logger.debug("FollowerCheck.handleException: {}", exp.getRootCause().getMessage());
                                } else {
                                    logger.debug(() -> new ParameterizedMessage(
                                        "FollowerCheck.handleException: received exception from [{}]", followerNode), exp);
                                }
                                inFlight = false;
                                onCheckFailure(followerNode);
                            }
                        }

                        @Override
                        public String executor() {
                            return Names.GENERIC;
                        }
                    });
                }

                private void onTimeout() {
                    synchronized (mutex) {
                        if (inFlight) {
                            logger.debug("FollowerCheck.onTimeout: no response received from [{}]", followerNode);
                            inFlight = false;
                            onCheckFailure(followerNode);
                        }
                    }
                }
            }
        }

        private void updateNodesAndPing(ClusterState clusterState) {
            assert Thread.holdsLock(mutex) : "Legislator mutex not held";

            // remove any nodes we don't need, this will cause their FD to stop
            nodesFD.keySet().removeIf(monitoredNode -> !clusterState.nodes().nodeExists(monitoredNode));
            if (faultyNodes.removeIf(monitoredNode -> !clusterState.nodes().nodeExists(monitoredNode))) {
                leaderCheckResponder = new LeaderCheckResponder();
            }

            // add any missing nodes
            for (DiscoveryNode node : clusterState.nodes()) {
                if (node.equals(localNode)) {
                    // no need to monitor the local node
                    continue;
                }
                if (nodesFD.containsKey(node) == false && faultyNodes.contains(node) == false) {
                    NodeFD fd = new NodeFD(node);
                    // it's OK to overwrite an existing nodeFD - it will just stop and the new one will pick things up.
                    nodesFD.put(node, fd);
                    fd.start();
                }
            }
        }

        public void addFaultyNode(DiscoveryNode node) {
            assert Thread.holdsLock(mutex) : "Legislator mutex not held";
            logger.trace("ActiveLeaderFailureDetector.addFaultyNode: adding {}", node);
            if (faultyNodes.add(node)) {
                leaderCheckResponder = new LeaderCheckResponder();
            }
            nodesFD.remove(node);
            currentPublication.ifPresent(p -> p.onFaultyNode(node));
        }

        public void stop() {
            nodesFD.clear();
        }
    }

    private class ActiveFollowerFailureDetector {

        private boolean running = false;
        private int failureCountSinceLastSuccess = 0;

        public void start() {
            assert Thread.holdsLock(mutex) : "Legislator mutex not held";
            assert running == false;
            running = true;
            scheduleNextWakeUp();
        }

        private void scheduleNextWakeUp() {
            assert Thread.holdsLock(mutex) : "Legislator mutex not held";
            futureExecutor.schedule(heartbeatDelay, "ActiveFollowerFailureDetector#handleWakeUp", this::handleWakeUp);
        }

        void stop() {
            assert Thread.holdsLock(mutex) : "Legislator mutex not held";
            assert running;
            running = false;
        }

        private void handleWakeUp() {
            synchronized (mutex) {
                logger.trace("ActiveFollowerFailureDetector.handleWakeUp: " +
                        "waking up as {} at [{}] with running={}, lastAcceptedVersion={}, term={}, lastAcceptedTerm={}",
                    mode, currentTimeSupplier.getAsLong(), running,
                    consensusState.getLastAcceptedVersion(), consensusState.getCurrentTerm(), consensusState.getLastAcceptedTerm());

                if (running) {
                    assert mode == Mode.FOLLOWER;
                    new LeaderCheck(lastKnownLeader.get()).start();
                }
            }
        }

        private void onCheckFailure(@Nullable Throwable cause) {
            assert Thread.holdsLock(mutex) : "Legislator mutex not held";
            if (running) {
                failureCountSinceLastSuccess++;
                if (cause instanceof MasterFaultDetection.NodeDoesNotExistOnMasterException) {
                    logger.debug("ActiveFollowerFailureDetector.onCheckFailure: node not part of the cluster");
                    becomeCandidate("ActiveFollowerFailureDetector.onCheckFailure");
                } else if (failureCountSinceLastSuccess >= leaderCheckRetryCount) {
                    logger.debug("ActiveFollowerFailureDetector.onCheckFailure: {} consecutive failures to check the leader",
                        failureCountSinceLastSuccess);
                    becomeCandidate("ActiveFollowerFailureDetector.onCheckFailure");
                } else {
                    scheduleNextWakeUp();
                }
            }
        }

        private void onCheckSuccess() {
            assert Thread.holdsLock(mutex) : "Legislator mutex not held";
            if (running) {
                failureCountSinceLastSuccess = 0;
                scheduleNextWakeUp();
            }
        }

        private class LeaderCheck {

            private final DiscoveryNode leader;
            private boolean inFlight = false;

            LeaderCheck(DiscoveryNode leader) {
                this.leader = leader;
            }

            void start() {
                assert Thread.holdsLock(mutex) : "Legislator mutex not held";
                logger.trace("LeaderCheck: sending leader check to [{}]", leader);
                assert inFlight == false;
                inFlight = true;
                futureExecutor.schedule(heartbeatTimeout, "LeaderCheck#onTimeout", this::onTimeout);

                transport.sendLeaderCheckRequest(leader, leaderCheckRequest, new TransportResponseHandler<LeaderCheckResponse>() {

                    @Override
                    public LeaderCheckResponse read(StreamInput in) throws IOException {
                        return new LeaderCheckResponse(in);
                    }

                    @Override
                    public void handleResponse(LeaderCheckResponse leaderCheckResponse) {
                        synchronized (mutex) {
                            handleResponseUnderLock(leaderCheckResponse);
                        }
                    }

                    private void handleResponseUnderLock(LeaderCheckResponse leaderCheckResponse) {
                        assert Thread.holdsLock(mutex) : "Legislator mutex not held";
                        logger.trace("LeaderCheck.handleResponse: received {} from [{}]", leaderCheckResponse, leader);
                        inFlight = false;
                        onCheckSuccess();

                        final long leaderVersion = leaderCheckResponse.getVersion();
                        long localVersion = getLastCommittedState().map(ClusterState::getVersion).orElse(-1L);
                        if (leaderVersion > localVersion && leaderVersion > 0 && running) {
                            logger.trace("LeaderCheck.handleResponse: heartbeat for version {} > local version {}, starting lag detector",
                                leaderVersion, localVersion);
                            futureExecutor.schedule(publishTimeout, "LeaderCheck#lagDetection", () -> {
                                long localVersion2 = getLastCommittedState().map(ClusterState::getVersion).orElse(-1L);
                                if (leaderVersion > localVersion2 && running) {
                                    synchronized (mutex) {
                                        logger.debug(
                                            "LeaderCheck.handleResponse: lag detected: local version {} < leader version {} after {}",
                                            localVersion2, leaderVersion, publishTimeout);
                                        laggingUntilCommittedVersionExceeds = Math.max(1, localVersion2);
                                        heartbeatRequestResponder = new HeartbeatRequestResponder();
                                    }
                                }
                            });
                        }
                    }

                    @Override
                    public void handleException(TransportException exp) {
                        synchronized (mutex) {
                            handleExceptionUnderLock(exp);
                        }
                    }

                    private void handleExceptionUnderLock(TransportException exp) {
                        assert Thread.holdsLock(mutex) : "Legislator mutex not held";
                        if (exp.getRootCause() instanceof ConsensusMessageRejectedException) {
                            logger.debug("LeaderCheck.handleException: {}", exp.getRootCause().getMessage());
                        } else {
                            logger.debug(() -> new ParameterizedMessage(
                                "LeaderCheck.handleException: received exception from [{}]", leader), exp);
                        }
                        inFlight = false;
                        onCheckFailure(exp.getRootCause());
                    }

                    @Override
                    public String executor() {
                        return Names.GENERIC;
                    }
                });
            }

            private void onTimeout() {
                synchronized (mutex) {
                    if (inFlight) {
                        logger.debug("LeaderCheck.onTimeout: no response received from [{}]", leader);
                        inFlight = false;
                        onCheckFailure(null);
                    }
                }
            }
        }
    }

    private class LeaderCheckResponder {
        private final Mode mode;
        private final DiscoveryNodes lastAcceptedNodes;
        private final Set<DiscoveryNode> faultyNodes;

        LeaderCheckResponder() {
            assert Thread.holdsLock(mutex) : "Legislator mutex not held";
            mode = Legislator.this.mode;
            lastAcceptedNodes = consensusState.getLastAcceptedState().getNodes();
            faultyNodes = Collections.unmodifiableSet(
                activeLeaderFailureDetector.map(alfd -> new HashSet<>(alfd.faultyNodes)).orElse(new HashSet<>()));
        }

        private LeaderCheckResponse handleLeaderCheckRequest(DiscoveryNode sender) {
            if (mode != Mode.LEADER) {
                logger.debug("handleLeaderCheckRequest: currently {}, rejecting message from [{}]", mode, sender);
                throw new ConsensusMessageRejectedException("handleLeaderCheckRequest: currently {}, rejecting message from [{}]",
                    mode, sender);
            }

            // TODO: use last published state instead of last accepted state? Where can we access that state?
            if (lastAcceptedNodes.nodeExists(sender) == false) {
                logger.debug("handleLeaderCheckRequest: rejecting message from [{}] as not publication target", sender);
                throw new MasterFaultDetection.NodeDoesNotExistOnMasterException();
            }

            if (faultyNodes.contains(sender)) {
                logger.debug("handleLeaderCheckRequest: rejecting message from [{}] as it is faulty", sender);
                throw new MasterFaultDetection.NodeDoesNotExistOnMasterException();
            }

            LeaderCheckResponse response = new LeaderCheckResponse(consensusState.getLastPublishedVersion());
            logger.trace("handleLeaderCheckRequest: responding to [{}] with {}", sender, response);
            return response;
        }
    }

    private class HeartbeatRequestResponder {
        private final Mode mode;
        private final Optional<DiscoveryNode> lastKnownLeader;
        private final long currentTerm;
        private final long laggingUntilCommittedVersionExceeds;
        private final long lastAcceptedVersion;

        HeartbeatRequestResponder() {
            assert Thread.holdsLock(mutex) : "Legislator mutex not held";
            mode = Legislator.this.mode;
            lastKnownLeader = Legislator.this.lastKnownLeader;
            currentTerm = consensusState.getCurrentTerm();
            laggingUntilCommittedVersionExceeds = Legislator.this.laggingUntilCommittedVersionExceeds;
            lastAcceptedVersion = consensusState.getLastAcceptedVersion();
        }

        HeartbeatResponse handleHeartbeatRequest(DiscoveryNode sourceNode, HeartbeatRequest heartbeatRequest) {
            logger.trace("handleHeartbeatRequest: handling [{}] from [{}])", heartbeatRequest, sourceNode);
            assert sourceNode.equals(localNode) == false; // localNode is final & immutable so this is ok

            if (currentTerm < heartbeatRequest.getTerm()
                || mode != Mode.FOLLOWER
                || Optional.of(sourceNode).equals(lastKnownLeader) == false) {
                return handleHeartbeatRequestUpdatingState(sourceNode, heartbeatRequest);
            }

            if (heartbeatRequest.getTerm() < currentTerm) {
                logger.debug("handleHeartbeatRequest: rejecting [{}] from [{}] as current term is {}",
                    heartbeatRequest, sourceNode, currentTerm);
                throw new ConsensusMessageRejectedException("HeartbeatRequest rejected: required term <= {} but current term is {}",
                    heartbeatRequest.getTerm(), currentTerm);
            }

            Optional<ClusterState> lastCommittedState = Legislator.this.lastCommittedState; // volatile read of lastCommittedState is ok

            if (laggingUntilCommittedVersionExceeds > 0
                && (lastCommittedState.isPresent() == false || lastCommittedState.get().version() <= laggingUntilCommittedVersionExceeds)) {
                logger.debug("handleHeartbeatRequest: rejecting [{}] from [{}] due to lag at version [{}]",
                    heartbeatRequest, sourceNode, laggingUntilCommittedVersionExceeds);
                throw new ConsensusMessageRejectedException("HeartbeatRequest rejected: lagging at version [{}]",
                    laggingUntilCommittedVersionExceeds);
            }

            return new HeartbeatResponse(lastAcceptedVersion, currentTerm);
        }

        private HeartbeatResponse handleHeartbeatRequestUpdatingState(DiscoveryNode sourceNode, HeartbeatRequest heartbeatRequest) {
            synchronized (mutex) {
                ensureTermAtLeast(sourceNode, heartbeatRequest.getTerm()).ifPresent(join -> {
                    logger.debug("handleHeartbeatRequest: sending join [{}] for term [{}] to {}",
                        join, heartbeatRequest.getTerm(), sourceNode);
                    sendJoin(sourceNode, join);
                });

                if (consensusState.getCurrentTerm() != heartbeatRequest.getTerm()) {
                    logger.debug("handleHeartbeatRequest: rejecting [{}] from [{}] as current term is {}",
                        heartbeatRequest, sourceNode, currentTerm);
                    throw new ConsensusMessageRejectedException("HeartbeatRequest rejected: requested term is {} but current term is {}",
                        heartbeatRequest.getTerm(), currentTerm);
                }

                becomeFollower("handleHeartbeatRequest", sourceNode);

                return new HeartbeatResponse(consensusState.getLastAcceptedVersion(), consensusState.getCurrentTerm());
            }
        }
    }
}<|MERGE_RESOLUTION|>--- conflicted
+++ resolved
@@ -248,8 +248,7 @@
             "local node mismatch, expected " + localNode + " but got " + persistedState.getLastAcceptedState().nodes().getLocalNode();
     }
 
-<<<<<<< HEAD
-    private void start() {
+    public void start() {
         synchronized (mutex) {
             // copied from ZenDiscovery#doStart()
             ClusterState.Builder builder = clusterApplier.newClusterStateBuilder();
@@ -266,21 +265,6 @@
 
             becomeCandidate("start");
         }
-=======
-    public void start() {
-        // copied from ZenDiscovery#doStart()
-        ClusterState.Builder builder = clusterApplier.newClusterStateBuilder();
-        ClusterState initialState = builder
-            .blocks(ClusterBlocks.builder()
-                .addGlobalBlock(STATE_NOT_RECOVERED_BLOCK)
-                .addGlobalBlock(noMasterBlock))
-            .nodes(DiscoveryNodes.builder().add(localNode).localNodeId(localNode.getId()))
-            .build();
-        clusterApplier.setInitialState(initialState);
-        // copied from ZenDiscovery#doStart()
-
-        becomeCandidate("start");
->>>>>>> ff1d980e
     }
 
     // only for testing
@@ -412,16 +396,10 @@
         currentOfferJoinCollector.get().start(seekJoins);
     }
 
-<<<<<<< HEAD
-    private Join joinLeaderInTerm(DiscoveryNode sourceNode, long term) {
+    private Join joinLeaderInTerm(StartJoinRequest startJoinRequest) {
         assert Thread.holdsLock(mutex) : "Legislator mutex not held";
-        logger.debug("joinLeaderInTerm: from [{}] with term {}", sourceNode, term);
-        Join join = consensusState.handleStartJoin(sourceNode, term);
-=======
-    private Join joinLeaderInTerm(StartJoinRequest startJoinRequest) {
         logger.debug("joinLeaderInTerm: from [{}] with term {}", startJoinRequest.getSourceNode(), startJoinRequest.getTerm());
         Join join = consensusState.handleStartJoin(startJoinRequest);
->>>>>>> ff1d980e
         lastJoin = Optional.of(join);
         if (mode == Mode.CANDIDATE) {
             // refresh required because current term has changed
@@ -433,16 +411,10 @@
         return join;
     }
 
-<<<<<<< HEAD
-    public void handleStartJoin(DiscoveryNode sourceNode, StartJoinRequest startJoinRequest) {
+    public void handleStartJoin(StartJoinRequest startJoinRequest) {
         synchronized (mutex) {
-            sendJoin(sourceNode, joinLeaderInTerm(sourceNode, startJoinRequest.getTerm()));
-        }
-=======
-    public void handleStartJoin(StartJoinRequest startJoinRequest) {
-        final Join join = joinLeaderInTerm(startJoinRequest);
-        sendJoin(startJoinRequest.getSourceNode(), join);
->>>>>>> ff1d980e
+            sendJoin(startJoinRequest.getSourceNode(), joinLeaderInTerm(startJoinRequest));
+        }
     }
 
     private Optional<Join> ensureTermAtLeast(DiscoveryNode sourceNode, long targetTerm) {
@@ -494,34 +466,33 @@
         // we should try and remove them. TBD maybe this duplicates the queueing of tasks that occurs in the MasterService?
     }
 
-<<<<<<< HEAD
-    public LeaderCheckResponse handleLeaderCheckRequest(DiscoveryNode sender) {
-        return leaderCheckResponder.handleLeaderCheckRequest(sender);
-=======
     public LeaderCheckResponse handleLeaderCheckRequest(LeaderCheckRequest leaderCheckRequest) {
-        if (mode != Mode.LEADER) {
-            logger.debug("handleLeaderCheckRequest: currently {}, rejecting message from [{}]", mode, leaderCheckRequest.getSourceNode());
-            throw new ConsensusMessageRejectedException("handleLeaderCheckRequest: currently {}, rejecting message from [{}]",
-                mode, leaderCheckRequest.getSourceNode());
-        }
-
-        // TODO: use last published state instead of last accepted state? Where can we access that state?
-        if (consensusState.getLastAcceptedState().getNodes().nodeExists(leaderCheckRequest.getSourceNode()) == false) {
-            logger.debug("handleLeaderCheckRequest: rejecting message from [{}] as not publication target",
-                leaderCheckRequest.getSourceNode());
-            throw new MasterFaultDetection.NodeDoesNotExistOnMasterException();
-        }
-
-        if (getFaultyNodes().contains(leaderCheckRequest.getSourceNode())) {
-            logger.debug("handleLeaderCheckRequest: rejecting message from [{}] as it is faulty", leaderCheckRequest.getSourceNode());
-            throw new MasterFaultDetection.NodeDoesNotExistOnMasterException();
-        }
-
-        LeaderCheckResponse response = new LeaderCheckResponse(consensusState.getLastPublishedVersion());
-        logger.trace("handleLeaderCheckRequest: responding to [{}] with {}", leaderCheckRequest.getSourceNode(), response);
-        return response;
->>>>>>> ff1d980e
-    }
+        return leaderCheckResponder.handleLeaderCheckRequest(leaderCheckRequest);
+    }
+
+//        if (mode != Mode.LEADER) {
+//            logger.debug("handleLeaderCheckRequest: currently {}, rejecting message from [{}]", mode, leaderCheckRequest.getSourceNode());
+//            throw new ConsensusMessageRejectedException("handleLeaderCheckRequest: currently {}, rejecting message from [{}]",
+//                mode, leaderCheckRequest.getSourceNode());
+//        }
+//
+//        // TODO: use last published state instead of last accepted state? Where can we access that state?
+//        if (consensusState.getLastAcceptedState().getNodes().nodeExists(leaderCheckRequest.getSourceNode()) == false) {
+//            logger.debug("handleLeaderCheckRequest: rejecting message from [{}] as not publication target",
+//                leaderCheckRequest.getSourceNode());
+//            throw new MasterFaultDetection.NodeDoesNotExistOnMasterException();
+//        }
+//
+//        if (getFaultyNodes().contains(leaderCheckRequest.getSourceNode())) {
+//            logger.debug("handleLeaderCheckRequest: rejecting message from [{}] as it is faulty", leaderCheckRequest.getSourceNode());
+//            throw new MasterFaultDetection.NodeDoesNotExistOnMasterException();
+//        }
+//
+//        LeaderCheckResponse response = new LeaderCheckResponse(consensusState.getLastPublishedVersion());
+//        logger.trace("handleLeaderCheckRequest: responding to [{}] with {}", leaderCheckRequest.getSourceNode(), response);
+//        return response;
+//    }
+// MERGE TODO merge this
 
     // only for testing
     ClusterState getLastAcceptedState() {
@@ -1011,18 +982,14 @@
         }
     }
 
-<<<<<<< HEAD
-    public void handleJoinRequest(DiscoveryNode sourceNode, Join join, MembershipAction.JoinCallback joinCallback) {
+    public void handleJoinRequest(Join join, MembershipAction.JoinCallback joinCallback) {
         synchronized (mutex) {
-            handleJoinRequestUnderLock(sourceNode, join, joinCallback);
-        }
-    }
-
-    private void handleJoinRequestUnderLock(DiscoveryNode sourceNode, Join join, MembershipAction.JoinCallback joinCallback) {
+            handleJoinRequestUnderLock(join, joinCallback);
+        }
+    }
+
+    private void handleJoinRequestUnderLock(Join join, MembershipAction.JoinCallback joinCallback) {
         assert Thread.holdsLock(mutex) : "Legislator mutex not held";
-=======
-    public void handleJoinRequest(Join join, MembershipAction.JoinCallback joinCallback) {
->>>>>>> ff1d980e
         if (mode == Mode.LEADER) {
             // submit as cluster state update task
             masterService.submitStateUpdateTask("zen-disco-node-join",
@@ -1046,12 +1013,8 @@
         return tasks;
     }
 
-<<<<<<< HEAD
-    private void handleJoin(DiscoveryNode sourceNode, Join join) {
+    private void handleJoin(Join join) {
         assert Thread.holdsLock(mutex) : "Legislator mutex not held";
-=======
-    private void handleJoin(Join join) {
->>>>>>> ff1d980e
         Optional<Join> optionalJoin = ensureTermAtLeast(localNode, join.getTerm());
         if (optionalJoin.isPresent()) {
             handleJoin(optionalJoin.get()); // someone thinks we should be master, so let's try to become one
@@ -1089,19 +1052,15 @@
             nodeRemovalExecutor);
     }
 
-<<<<<<< HEAD
-    public LegislatorPublishResponse handlePublishRequest(DiscoveryNode sourceNode, PublishRequest publishRequest) {
+    public LegislatorPublishResponse handlePublishRequest(PublishRequest publishRequest) {
         synchronized (mutex) {
-            return handlePublishRequestUnderLock(sourceNode, publishRequest);
-        }
-    }
-
-    private LegislatorPublishResponse handlePublishRequestUnderLock(DiscoveryNode sourceNode, PublishRequest publishRequest) {
+            return handlePublishRequestUnderLock(publishRequest);
+        }
+    }
+
+    private LegislatorPublishResponse handlePublishRequestUnderLock(PublishRequest publishRequest) {
         assert Thread.holdsLock(mutex) : "Legislator mutex not held";
-=======
-    public LegislatorPublishResponse handlePublishRequest(PublishRequest publishRequest) {
         DiscoveryNode sourceNode = publishRequest.getAcceptedState().nodes().getMasterNode();
->>>>>>> ff1d980e
         // adapt to local node
         ClusterState clusterState = ClusterState.builder(publishRequest.getAcceptedState()).nodes(
             DiscoveryNodes.builder(publishRequest.getAcceptedState().nodes()).localNodeId(getLocalNode().getId()).build()).build();
@@ -1201,20 +1160,15 @@
         }
     }
 
-<<<<<<< HEAD
-    public OfferJoin handleSeekJoins(DiscoveryNode sender, SeekJoins seekJoins) {
+    public OfferJoin handleSeekJoins(SeekJoins seekJoins) {
         synchronized (mutex) {
-            return handleSeekJoinsUnderLock(sender, seekJoins);
+            return handleSeekJoinsUnderLock(seekJoins);
         }
     }
 
     private OfferJoin handleSeekJoinsUnderLock(DiscoveryNode sender, SeekJoins seekJoins) {
         assert Thread.holdsLock(mutex) : "Legislator mutex not held";
-        logger.debug("handleSeekJoins: received [{}] from [{}]", seekJoins, sender);
-=======
-    public OfferJoin handleSeekJoins(SeekJoins seekJoins) {
         logger.debug("handleSeekJoins: received [{}] from [{}]", seekJoins, seekJoins.getSourceNode());
->>>>>>> ff1d980e
 
         boolean shouldOfferJoin = false;
 
@@ -1257,13 +1211,9 @@
             // TODO: remove this once we have a discovery layer. If a node finds an active master node during discovery,
             // it will try to join that one, and not start seeking joins.
             if (mode == Mode.LEADER) {
-<<<<<<< HEAD
-                if (activeLeaderFailureDetector.get().faultyNodes.remove(sender)) {
+                if (activeLeaderFailureDetector.get().faultyNodes.remove(seekJoins.getSourceNode())) {
                     leaderCheckResponder = new LeaderCheckResponder();
                 }
-=======
-                activeLeaderFailureDetector.get().faultyNodes.remove(seekJoins.getSourceNode());
->>>>>>> ff1d980e
                 masterService.submitStateUpdateTask("zen-disco-node-join",
                     seekJoins.getSourceNode(), ClusterStateTaskConfig.build(Priority.URGENT),
                     joinTaskExecutor, new NodeJoinController.JoinTaskListener(new MembershipAction.JoinCallback() {
@@ -1355,17 +1305,11 @@
         }
     }
 
-<<<<<<< HEAD
-    public void handlePreJoinHandover(DiscoveryNode sender) {
+    public void handlePreJoinHandover(PrejoinHandoverRequest prejoinHandoverRequest) {
         synchronized (mutex) {
-            logger.debug("handlePreJoinHandover: received handover from [{}]", sender);
+            logger.debug("handlePreJoinHandover: received handover from [{}]", prejoinHandoverRequest.getSourceNode());
             startSeekingJoins();
         }
-=======
-    public void handlePreJoinHandover(PrejoinHandoverRequest prejoinHandoverRequest) {
-        logger.debug("handlePreJoinHandover: received handover from [{}]", prejoinHandoverRequest.getSourceNode());
-        startSeekingJoins();
->>>>>>> ff1d980e
     }
 
     public void abdicateTo(DiscoveryNode newLeader) {
@@ -1375,25 +1319,15 @@
                 throw new ConsensusMessageRejectedException("abdicateTo: not currently leading, so cannot abdicate.");
             }
             logger.debug("abdicateTo: abdicating to [{}]", newLeader);
-            transport.sendAbdication(newLeader, consensusState.getCurrentTerm());
-        }
-<<<<<<< HEAD
-    }
-
-    public void handleAbdication(DiscoveryNode sender, long currentTerm) {
+        transport.sendAbdication(newLeader, new AbdicationRequest(newLeader, consensusState.getCurrentTerm()));
+        }
+    }
+
+    public void handleAbdication(AbdicationRequest abdicationRequest) {
         // No synchronisation required
-        logger.debug("handleAbdication: accepting abdication from [{}] in term {}", sender, currentTerm);
-        sendStartJoin(new StartJoinRequest(currentTerm + 1));
-=======
-        logger.debug("abdicateTo: abdicating to [{}]", newLeader);
-        transport.sendAbdication(newLeader, new AbdicationRequest(newLeader, consensusState.getCurrentTerm()));
-    }
-
-    public void handleAbdication(AbdicationRequest abdicationRequest) {
         logger.debug("handleAbdication: accepting abdication from [{}] in term {}", abdicationRequest.getSourceNode(),
             abdicationRequest.getTerm());
         sendStartJoin(new StartJoinRequest(localNode, abdicationRequest.getTerm() + 1));
->>>>>>> ff1d980e
     }
 
     private void sendStartJoin(StartJoinRequest startJoinRequest) {
