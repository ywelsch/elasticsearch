/*
 * Licensed to Elasticsearch under one or more contributor
 * license agreements. See the NOTICE file distributed with
 * this work for additional information regarding copyright
 * ownership. Elasticsearch licenses this file to you under
 * the Apache License, Version 2.0 (the "License"); you may
 * not use this file except in compliance with the License.
 * You may obtain a copy of the License at
 *
 *    http://www.apache.org/licenses/LICENSE-2.0
 *
 * Unless required by applicable law or agreed to in writing,
 * software distributed under the License is distributed on an
 * "AS IS" BASIS, WITHOUT WARRANTIES OR CONDITIONS OF ANY
 * KIND, either express or implied.  See the License for the
 * specific language governing permissions and limitations
 * under the License.
 */

package org.elasticsearch.cluster.metadata;

import com.carrotsearch.hppc.cursors.ObjectObjectCursor;
import org.apache.logging.log4j.LogManager;
import org.apache.logging.log4j.Logger;
import org.apache.logging.log4j.message.ParameterizedMessage;
import org.elasticsearch.ElasticsearchException;
import org.elasticsearch.ResourceAlreadyExistsException;
import org.elasticsearch.Version;
import org.elasticsearch.action.ActionListener;
import org.elasticsearch.action.admin.indices.alias.Alias;
import org.elasticsearch.action.admin.indices.create.CreateIndexClusterStateUpdateRequest;
import org.elasticsearch.action.admin.indices.shrink.ResizeType;
import org.elasticsearch.action.support.ActiveShardCount;
import org.elasticsearch.action.support.ActiveShardsObserver;
import org.elasticsearch.cluster.AckedClusterStateUpdateTask;
import org.elasticsearch.cluster.ClusterState;
import org.elasticsearch.cluster.ack.ClusterStateUpdateResponse;
import org.elasticsearch.cluster.ack.CreateIndexClusterStateUpdateResponse;
import org.elasticsearch.cluster.block.ClusterBlock;
import org.elasticsearch.cluster.block.ClusterBlockLevel;
import org.elasticsearch.cluster.block.ClusterBlocks;
import org.elasticsearch.cluster.node.DiscoveryNodes;
import org.elasticsearch.cluster.routing.IndexRoutingTable;
import org.elasticsearch.cluster.routing.RoutingTable;
import org.elasticsearch.cluster.routing.ShardRouting;
import org.elasticsearch.cluster.routing.ShardRoutingState;
import org.elasticsearch.cluster.routing.allocation.AllocationService;
import org.elasticsearch.cluster.service.ClusterService;
import org.elasticsearch.common.Priority;
import org.elasticsearch.common.Strings;
import org.elasticsearch.common.UUIDs;
import org.elasticsearch.common.ValidationException;
import org.elasticsearch.common.compress.CompressedXContent;
import org.elasticsearch.common.io.PathUtils;
import org.elasticsearch.common.settings.IndexScopedSettings;
import org.elasticsearch.common.settings.Setting;
import org.elasticsearch.common.settings.Settings;
import org.elasticsearch.common.xcontent.NamedXContentRegistry;
import org.elasticsearch.common.xcontent.XContentHelper;
import org.elasticsearch.env.Environment;
import org.elasticsearch.index.Index;
import org.elasticsearch.index.IndexNotFoundException;
import org.elasticsearch.index.IndexService;
import org.elasticsearch.index.mapper.DocumentMapper;
import org.elasticsearch.index.mapper.MapperService;
import org.elasticsearch.index.mapper.MapperService.MergeReason;
import org.elasticsearch.index.query.QueryShardContext;
import org.elasticsearch.indices.IndexCreationException;
import org.elasticsearch.indices.IndicesService;
import org.elasticsearch.indices.InvalidIndexNameException;
import org.elasticsearch.indices.cluster.IndicesClusterStateService.AllocatedIndices.IndexRemovalReason;
import org.elasticsearch.threadpool.ThreadPool;

import java.io.UnsupportedEncodingException;
import java.nio.file.Path;
import java.time.Instant;
import java.util.ArrayList;
import java.util.Arrays;
import java.util.Collections;
import java.util.HashMap;
import java.util.List;
import java.util.Locale;
import java.util.Map;
import java.util.Optional;
import java.util.Set;
import java.util.concurrent.atomic.AtomicInteger;
import java.util.function.BiFunction;
import java.util.function.Predicate;
import java.util.stream.IntStream;

import static org.elasticsearch.cluster.metadata.IndexMetaData.SETTING_AUTO_EXPAND_REPLICAS;
import static org.elasticsearch.cluster.metadata.IndexMetaData.SETTING_CREATION_DATE;
import static org.elasticsearch.cluster.metadata.IndexMetaData.SETTING_INDEX_UUID;
import static org.elasticsearch.cluster.metadata.IndexMetaData.SETTING_NUMBER_OF_REPLICAS;
import static org.elasticsearch.cluster.metadata.IndexMetaData.SETTING_NUMBER_OF_SHARDS;

/**
 * Service responsible for submitting create index requests
 */
public class MetaDataCreateIndexService {
    private static final Logger logger = LogManager.getLogger(MetaDataCreateIndexService.class);

    public static final int MAX_INDEX_NAME_BYTES = 255;

    private final Settings settings;
    private final ClusterService clusterService;
    private final IndicesService indicesService;
    private final AllocationService allocationService;
    private final AliasValidator aliasValidator;
    private final Environment env;
    private final IndexScopedSettings indexScopedSettings;
    private final ActiveShardsObserver activeShardsObserver;
    private final NamedXContentRegistry xContentRegistry;
    private final boolean forbidPrivateIndexSettings;

    public MetaDataCreateIndexService(
            final Settings settings,
            final ClusterService clusterService,
            final IndicesService indicesService,
            final AllocationService allocationService,
            final AliasValidator aliasValidator,
            final Environment env,
            final IndexScopedSettings indexScopedSettings,
            final ThreadPool threadPool,
            final NamedXContentRegistry xContentRegistry,
            final boolean forbidPrivateIndexSettings) {
        this.settings = settings;
        this.clusterService = clusterService;
        this.indicesService = indicesService;
        this.allocationService = allocationService;
        this.aliasValidator = aliasValidator;
        this.env = env;
        this.indexScopedSettings = indexScopedSettings;
        this.activeShardsObserver = new ActiveShardsObserver(clusterService, threadPool);
        this.xContentRegistry = xContentRegistry;
        this.forbidPrivateIndexSettings = forbidPrivateIndexSettings;
    }

    /**
     * Validate the name for an index against some static rules and a cluster state.
     */
    public static void validateIndexName(String index, ClusterState state) {
        validateIndexOrAliasName(index, InvalidIndexNameException::new);
        if (!index.toLowerCase(Locale.ROOT).equals(index)) {
            throw new InvalidIndexNameException(index, "must be lowercase");
        }
        if (state.routingTable().hasIndex(index)) {
            throw new ResourceAlreadyExistsException(state.routingTable().index(index).getIndex());
        }
        if (state.metaData().hasIndex(index)) {
            throw new ResourceAlreadyExistsException(state.metaData().index(index).getIndex());
        }
        if (state.metaData().hasAlias(index)) {
            throw new InvalidIndexNameException(index, "already exists as alias");
        }
    }

    /**
     * Validate the name for an index or alias against some static rules.
     */
    public static void validateIndexOrAliasName(String index, BiFunction<String, String, ? extends RuntimeException> exceptionCtor) {
        if (!Strings.validFileName(index)) {
            throw exceptionCtor.apply(index, "must not contain the following characters " + Strings.INVALID_FILENAME_CHARS);
        }
        if (index.contains("#")) {
            throw exceptionCtor.apply(index, "must not contain '#'");
        }
        if (index.contains(":")) {
            throw exceptionCtor.apply(index, "must not contain ':'");
        }
        if (index.charAt(0) == '_' || index.charAt(0) == '-' || index.charAt(0) == '+') {
            throw exceptionCtor.apply(index, "must not start with '_', '-', or '+'");
        }
        int byteCount = 0;
        try {
            byteCount = index.getBytes("UTF-8").length;
        } catch (UnsupportedEncodingException e) {
            // UTF-8 should always be supported, but rethrow this if it is not for some reason
            throw new ElasticsearchException("Unable to determine length of index name", e);
        }
        if (byteCount > MAX_INDEX_NAME_BYTES) {
            throw exceptionCtor.apply(index, "index name is too long, (" + byteCount + " > " + MAX_INDEX_NAME_BYTES + ")");
        }
        if (index.equals(".") || index.equals("..")) {
            throw exceptionCtor.apply(index, "must not be '.' or '..'");
        }
    }

    /**
     * Creates an index in the cluster state and waits for the specified number of shard copies to
     * become active (as specified in {@link CreateIndexClusterStateUpdateRequest#waitForActiveShards()})
     * before sending the response on the listener. If the index creation was successfully applied on
     * the cluster state, then {@link CreateIndexClusterStateUpdateResponse#isAcknowledged()} will return
     * true, otherwise it will return false and no waiting will occur for started shards
     * ({@link CreateIndexClusterStateUpdateResponse#isShardsAcknowledged()} will also be false).  If the index
     * creation in the cluster state was successful and the requisite shard copies were started before
     * the timeout, then {@link CreateIndexClusterStateUpdateResponse#isShardsAcknowledged()} will
     * return true, otherwise if the operation timed out, then it will return false.
     *
     * @param request the index creation cluster state update request
     * @param listener the listener on which to send the index creation cluster state update response
     */
    public void createIndex(final CreateIndexClusterStateUpdateRequest request,
                            final ActionListener<CreateIndexClusterStateUpdateResponse> listener) {
        onlyCreateIndex(request, ActionListener.wrap(response -> {
            if (response.isAcknowledged()) {
                activeShardsObserver.waitForActiveShards(new String[]{request.index()}, request.waitForActiveShards(), request.ackTimeout(),
                    shardsAcknowledged -> {
                        if (shardsAcknowledged == false) {
                            logger.debug("[{}] index created, but the operation timed out while waiting for " +
                                             "enough shards to be started.", request.index());
                        }
                        listener.onResponse(new CreateIndexClusterStateUpdateResponse(response.isAcknowledged(), shardsAcknowledged));
                    }, listener::onFailure);
            } else {
                listener.onResponse(new CreateIndexClusterStateUpdateResponse(false, false));
            }
        }, listener::onFailure));
    }

    private void onlyCreateIndex(final CreateIndexClusterStateUpdateRequest request,
                                 final ActionListener<ClusterStateUpdateResponse> listener) {
        Settings.Builder updatedSettingsBuilder = Settings.builder();
        Settings build = updatedSettingsBuilder.put(request.settings()).normalizePrefix(IndexMetaData.INDEX_SETTING_PREFIX).build();
        indexScopedSettings.validate(build, true); // we do validate here - index setting must be consistent
        request.settings(build);
        clusterService.submitStateUpdateTask(
                "create-index [" + request.index() + "], cause [" + request.cause() + "]",
                new IndexCreationTask(
                        logger,
                        allocationService,
                        request,
                        listener,
                        indicesService,
                        aliasValidator,
                        xContentRegistry,
                        settings,
                        this::validate,
                        indexScopedSettings));
    }

    interface IndexValidator {
        void validate(CreateIndexClusterStateUpdateRequest request, ClusterState state);
    }

    static class IndexCreationTask extends AckedClusterStateUpdateTask<ClusterStateUpdateResponse> {

        private final IndicesService indicesService;
        private final AliasValidator aliasValidator;
        private final NamedXContentRegistry xContentRegistry;
        private final CreateIndexClusterStateUpdateRequest request;
        private final Logger logger;
        private final AllocationService allocationService;
        private final Settings settings;
        private final IndexValidator validator;
        private final IndexScopedSettings indexScopedSettings;

        IndexCreationTask(Logger logger, AllocationService allocationService, CreateIndexClusterStateUpdateRequest request,
                          ActionListener<ClusterStateUpdateResponse> listener, IndicesService indicesService,
                          AliasValidator aliasValidator, NamedXContentRegistry xContentRegistry,
                          Settings settings, IndexValidator validator, IndexScopedSettings indexScopedSettings) {
            super(Priority.URGENT, request, listener);
            this.request = request;
            this.logger = logger;
            this.allocationService = allocationService;
            this.indicesService = indicesService;
            this.aliasValidator = aliasValidator;
            this.xContentRegistry = xContentRegistry;
            this.settings = settings;
            this.validator = validator;
            this.indexScopedSettings = indexScopedSettings;
        }

        @Override
        protected ClusterStateUpdateResponse newResponse(boolean acknowledged) {
            return new ClusterStateUpdateResponse(acknowledged);
        }

        @Override
        public ClusterState execute(ClusterState currentState) throws Exception {
            Index createdIndex = null;
            String removalExtraInfo = null;
            IndexRemovalReason removalReason = IndexRemovalReason.FAILURE;
            try {
                validator.validate(request, currentState);

                for (Alias alias : request.aliases()) {
                    aliasValidator.validateAlias(alias, request.index(), currentState.metaData());
                }

                // we only find a template when its an API call (a new index)
                // find templates, highest order are better matching
                List<IndexTemplateMetaData> templates =
                        MetaDataIndexTemplateService.findTemplates(currentState.metaData(), request.index());

                // add the request mapping
                Map<String, Map<String, Object>> mappings = new HashMap<>();

                Map<String, AliasMetaData> templatesAliases = new HashMap<>();

                List<String> templateNames = new ArrayList<>();

                for (Map.Entry<String, String> entry : request.mappings().entrySet()) {
                    mappings.put(entry.getKey(), MapperService.parseMapping(xContentRegistry, entry.getValue()));
                }

                final Index recoverFromIndex = request.recoverFrom();

                if (recoverFromIndex == null) {
                    // apply templates, merging the mappings into the request mapping if exists
                    for (IndexTemplateMetaData template : templates) {
                        templateNames.add(template.getName());
                        for (ObjectObjectCursor<String, CompressedXContent> cursor : template.mappings()) {
                            String mappingString = cursor.value.string();
                            if (mappings.containsKey(cursor.key)) {
                                XContentHelper.mergeDefaults(mappings.get(cursor.key),
                                    MapperService.parseMapping(xContentRegistry, mappingString));
                            } else if (mappings.size() == 1 && cursor.key.equals(MapperService.SINGLE_MAPPING_NAME)) {
                                // Typeless template with typed mapping
                                Map<String, Object> templateMapping = MapperService.parseMapping(xContentRegistry, mappingString);
                                assert templateMapping.size() == 1 : templateMapping;
                                assert cursor.key.equals(templateMapping.keySet().iterator().next()) :
                                    cursor.key + " != " + templateMapping;
                                Map.Entry<String, Map<String, Object>> mappingEntry = mappings.entrySet().iterator().next();
                                templateMapping = Collections.singletonMap(
                                        mappingEntry.getKey(),                       // reuse type name from the mapping
                                        templateMapping.values().iterator().next()); // but actual mappings from the template
                                XContentHelper.mergeDefaults(mappingEntry.getValue(), templateMapping);
                            } else if (template.mappings().size() == 1 && mappings.containsKey(MapperService.SINGLE_MAPPING_NAME)) {
                                // Typed template with typeless mapping
                                Map<String, Object> templateMapping = MapperService.parseMapping(xContentRegistry, mappingString);
                                assert templateMapping.size() == 1 : templateMapping;
                                assert cursor.key.equals(templateMapping.keySet().iterator().next()) :
                                    cursor.key + " != " + templateMapping;
                                Map<String, Object> mapping = mappings.get(MapperService.SINGLE_MAPPING_NAME);
                                templateMapping = Collections.singletonMap(
                                        MapperService.SINGLE_MAPPING_NAME,           // make template mapping typeless
                                        templateMapping.values().iterator().next());
                                XContentHelper.mergeDefaults(mapping, templateMapping);
                            } else {
                                mappings.put(cursor.key,
                                    MapperService.parseMapping(xContentRegistry, mappingString));
                            }
                        }
                        //handle aliases
                        for (ObjectObjectCursor<String, AliasMetaData> cursor : template.aliases()) {
                            AliasMetaData aliasMetaData = cursor.value;
                            //if an alias with same name came with the create index request itself,
                            // ignore this one taken from the index template
                            if (request.aliases().contains(new Alias(aliasMetaData.alias()))) {
                                continue;
                            }
                            //if an alias with same name was already processed, ignore this one
                            if (templatesAliases.containsKey(cursor.key)) {
                                continue;
                            }

                            // Allow templatesAliases to be templated by replacing a token with the
                            // name of the index that we are applying it to
                            if (aliasMetaData.alias().contains("{index}")) {
                                String templatedAlias = aliasMetaData.alias().replace("{index}", request.index());
                                aliasMetaData = AliasMetaData.newAliasMetaData(aliasMetaData, templatedAlias);
                            }

                            aliasValidator.validateAliasMetaData(aliasMetaData, request.index(), currentState.metaData());
                            templatesAliases.put(aliasMetaData.alias(), aliasMetaData);
                        }
                    }
                }
                Settings.Builder indexSettingsBuilder = Settings.builder();
                if (recoverFromIndex == null) {
                    // apply templates, here, in reverse order, since first ones are better matching
                    for (int i = templates.size() - 1; i >= 0; i--) {
                        indexSettingsBuilder.put(templates.get(i).settings());
                    }
                }
                // now, put the request settings, so they override templates
                indexSettingsBuilder.put(request.settings());
                if (indexSettingsBuilder.get(IndexMetaData.SETTING_INDEX_VERSION_CREATED.getKey()) == null) {
                    final DiscoveryNodes nodes = currentState.nodes();
                    final Version createdVersion = Version.min(Version.CURRENT, nodes.getSmallestNonClientNodeVersion());
                    indexSettingsBuilder.put(IndexMetaData.SETTING_INDEX_VERSION_CREATED.getKey(), createdVersion);
                }
                if (indexSettingsBuilder.get(SETTING_NUMBER_OF_SHARDS) == null) {
                    indexSettingsBuilder.put(SETTING_NUMBER_OF_SHARDS, settings.getAsInt(SETTING_NUMBER_OF_SHARDS, 1));
                }
                if (indexSettingsBuilder.get(SETTING_NUMBER_OF_REPLICAS) == null) {
                    indexSettingsBuilder.put(SETTING_NUMBER_OF_REPLICAS, settings.getAsInt(SETTING_NUMBER_OF_REPLICAS, 1));
                }
                if (settings.get(SETTING_AUTO_EXPAND_REPLICAS) != null && indexSettingsBuilder.get(SETTING_AUTO_EXPAND_REPLICAS) == null) {
                    indexSettingsBuilder.put(SETTING_AUTO_EXPAND_REPLICAS, settings.get(SETTING_AUTO_EXPAND_REPLICAS));
                }

                if (indexSettingsBuilder.get(SETTING_CREATION_DATE) == null) {
                    indexSettingsBuilder.put(SETTING_CREATION_DATE, Instant.now().toEpochMilli());
                }
                indexSettingsBuilder.put(IndexMetaData.SETTING_INDEX_PROVIDED_NAME, request.getProvidedName());
                indexSettingsBuilder.put(SETTING_INDEX_UUID, UUIDs.randomBase64UUID());
                final IndexMetaData.Builder tmpImdBuilder = IndexMetaData.builder(request.index());
                final Settings idxSettings = indexSettingsBuilder.build();
                int numTargetShards = IndexMetaData.INDEX_NUMBER_OF_SHARDS_SETTING.get(idxSettings);
                final int routingNumShards;
                final Version indexVersionCreated = IndexMetaData.SETTING_INDEX_VERSION_CREATED.get(idxSettings);
                final IndexMetaData sourceMetaData = recoverFromIndex == null ? null :
                    currentState.metaData().getIndexSafe(recoverFromIndex);
                if (sourceMetaData == null || sourceMetaData.getNumberOfShards() == 1) {
                    // in this case we either have no index to recover from or
                    // we have a source index with 1 shard and without an explicit split factor
                    // or one that is valid in that case we can split into whatever and auto-generate a new factor.
                    if (IndexMetaData.INDEX_NUMBER_OF_ROUTING_SHARDS_SETTING.exists(idxSettings)) {
                        routingNumShards = IndexMetaData.INDEX_NUMBER_OF_ROUTING_SHARDS_SETTING.get(idxSettings);
                    } else {
                        routingNumShards = calculateNumRoutingShards(numTargetShards, indexVersionCreated);
                    }
                } else {
                    assert IndexMetaData.INDEX_NUMBER_OF_ROUTING_SHARDS_SETTING.exists(indexSettingsBuilder.build()) == false
                        : "index.number_of_routing_shards should not be present on the target index on resize";
                    routingNumShards = sourceMetaData.getRoutingNumShards();
                }
                // remove the setting it's temporary and is only relevant once we create the index
                indexSettingsBuilder.remove(IndexMetaData.INDEX_NUMBER_OF_ROUTING_SHARDS_SETTING.getKey());
                tmpImdBuilder.setRoutingNumShards(routingNumShards);

                if (recoverFromIndex != null) {
                    assert request.resizeType() != null;
                    prepareResizeIndexSettings(
                            currentState,
                            mappings.keySet(),
                            indexSettingsBuilder,
                            recoverFromIndex,
                            request.index(),
                            request.resizeType(),
                            request.copySettings(),
                            indexScopedSettings);
                }
                final Settings actualIndexSettings = indexSettingsBuilder.build();

                /*
                 * We can not check the shard limit until we have applied templates, otherwise we do not know the actual number of shards
                 * that will be used to create this index.
                 */
                checkShardLimit(actualIndexSettings, currentState);

                tmpImdBuilder.settings(actualIndexSettings);

                if (recoverFromIndex != null) {
                    /*
                     * We need to arrange that the primary term on all the shards in the shrunken index is at least as large as
                     * the maximum primary term on all the shards in the source index. This ensures that we have correct
                     * document-level semantics regarding sequence numbers in the shrunken index.
                     */
                    final long primaryTerm =
                        IntStream
                            .range(0, sourceMetaData.getNumberOfShards())
                            .mapToLong(sourceMetaData::primaryTerm)
                            .max()
                            .getAsLong();
                    for (int shardId = 0; shardId < tmpImdBuilder.numberOfShards(); shardId++) {
                        tmpImdBuilder.primaryTerm(shardId, primaryTerm);
                    }
                }
                // Set up everything, now locally create the index to see that things are ok, and apply
                final IndexMetaData tmpImd = tmpImdBuilder.build();
                ActiveShardCount waitForActiveShards = request.waitForActiveShards();
                if (waitForActiveShards == ActiveShardCount.DEFAULT) {
                    waitForActiveShards = tmpImd.getWaitForActiveShards();
                }
                if (waitForActiveShards.validate(tmpImd.getNumberOfReplicas()) == false) {
                    throw new IllegalArgumentException("invalid wait_for_active_shards[" + request.waitForActiveShards() +
                        "]: cannot be greater than number of shard copies [" +
                        (tmpImd.getNumberOfReplicas() + 1) + "]");
                }
                // create the index here (on the master) to validate it can be created, as well as adding the mapping
                final IndexService indexService = indicesService.createIndex(tmpImd, Collections.emptyList());
                createdIndex = indexService.index();
                // now add the mappings
                MapperService mapperService = indexService.mapperService();
                try {
                    mapperService.merge(mappings, MergeReason.MAPPING_UPDATE);
                } catch (Exception e) {
                    removalExtraInfo = "failed on parsing default mapping/mappings on index creation";
                    throw e;
                }

                if (request.recoverFrom() == null) {
                    // now that the mapping is merged we can validate the index sort.
                    // we cannot validate for index shrinking since the mapping is empty
                    // at this point. The validation will take place later in the process
                    // (when all shards are copied in a single place).
                    indexService.getIndexSortSupplier().get();
                }

                // the context is only used for validation so it's fine to pass fake values for the shard id and the current
                // timestamp
                final QueryShardContext queryShardContext =
                    indexService.newQueryShardContext(0, null, () -> 0L, null);

                for (Alias alias : request.aliases()) {
                    if (Strings.hasLength(alias.filter())) {
                        aliasValidator.validateAliasFilter(alias.name(), alias.filter(), queryShardContext, xContentRegistry);
                    }
                }
                for (AliasMetaData aliasMetaData : templatesAliases.values()) {
                    if (aliasMetaData.filter() != null) {
                        aliasValidator.validateAliasFilter(aliasMetaData.alias(), aliasMetaData.filter().uncompressed(),
                            queryShardContext, xContentRegistry);
                    }
                }

                // now, update the mappings with the actual source
                Map<String, MappingMetaData> mappingsMetaData = new HashMap<>();
                for (DocumentMapper mapper : Arrays.asList(mapperService.documentMapper(),
                                                           mapperService.documentMapper(MapperService.DEFAULT_MAPPING))) {
                    if (mapper != null) {
                        MappingMetaData mappingMd = new MappingMetaData(mapper);
                        mappingsMetaData.put(mapper.type(), mappingMd);
                    }
                }

                final IndexMetaData.Builder indexMetaDataBuilder = IndexMetaData.builder(request.index())
                    .settings(actualIndexSettings)
                    .setRoutingNumShards(routingNumShards);

                for (int shardId = 0; shardId < tmpImd.getNumberOfShards(); shardId++) {
                    indexMetaDataBuilder.primaryTerm(shardId, tmpImd.primaryTerm(shardId));
                }

                for (MappingMetaData mappingMd : mappingsMetaData.values()) {
                    indexMetaDataBuilder.putMapping(mappingMd);
                }

                for (AliasMetaData aliasMetaData : templatesAliases.values()) {
                    indexMetaDataBuilder.putAlias(aliasMetaData);
                }
                for (Alias alias : request.aliases()) {
                    AliasMetaData aliasMetaData = AliasMetaData.builder(alias.name()).filter(alias.filter())
                        .indexRouting(alias.indexRouting()).searchRouting(alias.searchRouting()).writeIndex(alias.writeIndex()).build();
                    indexMetaDataBuilder.putAlias(aliasMetaData);
                }

                indexMetaDataBuilder.state(IndexMetaData.State.OPEN);

                final IndexMetaData indexMetaData;
                try {
                    indexMetaData = indexMetaDataBuilder.build();
                } catch (Exception e) {
                    removalExtraInfo = "failed to build index metadata";
                    throw e;
                }

                indexService.getIndexEventListener().beforeIndexAddedToCluster(indexMetaData.getIndex(),
                    indexMetaData.getSettings());

                MetaData newMetaData = MetaData.builder(currentState.metaData())
                    .put(indexMetaData, false)
                    .build();

                logger.info("[{}] creating index, cause [{}], templates {}, shards [{}]/[{}], mappings {}",
                    request.index(), request.cause(), templateNames, indexMetaData.getNumberOfShards(),
                    indexMetaData.getNumberOfReplicas(), mappings.keySet());

                ClusterBlocks.Builder blocks = ClusterBlocks.builder().blocks(currentState.blocks());
                if (!request.blocks().isEmpty()) {
                    for (ClusterBlock block : request.blocks()) {
                        blocks.addIndexBlock(request.index(), block);
                    }
                }
                blocks.updateBlocks(indexMetaData);

                ClusterState updatedState = ClusterState.builder(currentState).blocks(blocks).metaData(newMetaData).build();

                RoutingTable.Builder routingTableBuilder = RoutingTable.builder(updatedState.routingTable())
                    .addAsNew(updatedState.metaData().index(request.index()));
                updatedState = allocationService.reroute(
                    ClusterState.builder(updatedState).routingTable(routingTableBuilder.build()).build(),
                    "index [" + request.index() + "] created");
                removalExtraInfo = "cleaning up after validating index on master";
                removalReason = IndexRemovalReason.NO_LONGER_ASSIGNED;
                return updatedState;
            } finally {
                if (createdIndex != null) {
                    // Index was already partially created - need to clean up
                    indicesService.removeIndex(createdIndex, removalReason, removalExtraInfo);
                }
            }
        }

        protected void checkShardLimit(final Settings settings, final ClusterState clusterState) {
            MetaDataCreateIndexService.checkShardLimit(settings, clusterState);
        }

        @Override
        public void onFailure(String source, Exception e) {
            if (e instanceof ResourceAlreadyExistsException) {
                logger.trace(() -> new ParameterizedMessage("[{}] failed to create", request.index()), e);
            } else {
                logger.debug(() -> new ParameterizedMessage("[{}] failed to create", request.index()), e);
            }
            super.onFailure(source, e);
        }
    }

    private void validate(CreateIndexClusterStateUpdateRequest request, ClusterState state) {
        validateIndexName(request.index(), state);
        validateIndexSettings(request.index(), request.settings(), forbidPrivateIndexSettings);
    }

    public void validateIndexSettings(String indexName, final Settings settings, final boolean forbidPrivateIndexSettings)
            throws IndexCreationException {
        List<String> validationErrors = getIndexSettingsValidationErrors(settings, forbidPrivateIndexSettings);

        if (validationErrors.isEmpty() == false) {
            ValidationException validationException = new ValidationException();
            validationException.addValidationErrors(validationErrors);
            throw new IndexCreationException(indexName, validationException);
        }
    }

    /**
     * Checks whether an index can be created without going over the cluster shard limit.
     *
     * @param settings     the settings of the index to be created
     * @param clusterState the current cluster state
     * @throws ValidationException if creating this index would put the cluster over the cluster shard limit
     */
    public static void checkShardLimit(final Settings settings, final ClusterState clusterState) {
        final int numberOfShards = IndexMetaData.INDEX_NUMBER_OF_SHARDS_SETTING.get(settings);
        final int numberOfReplicas = IndexMetaData.INDEX_NUMBER_OF_REPLICAS_SETTING.get(settings);
        final int shardsToCreate = numberOfShards * (1 + numberOfReplicas);

        final Optional<String> shardLimit = IndicesService.checkShardLimit(shardsToCreate, clusterState);
        if (shardLimit.isPresent()) {
            final ValidationException e = new ValidationException();
            e.addValidationError(shardLimit.get());
            throw e;
        }
    }

    List<String> getIndexSettingsValidationErrors(final Settings settings, final boolean forbidPrivateIndexSettings) {
        String customPath = IndexMetaData.INDEX_DATA_PATH_SETTING.get(settings);
        List<String> validationErrors = new ArrayList<>();
        if (Strings.isEmpty(customPath) == false && env.sharedDataFile() == null) {
            validationErrors.add("path.shared_data must be set in order to use custom data paths");
        } else if (Strings.isEmpty(customPath) == false) {
            Path resolvedPath = PathUtils.get(new Path[]{env.sharedDataFile()}, customPath);
            if (resolvedPath == null) {
                validationErrors.add("custom path [" + customPath +
                                     "] is not a sub-path of path.shared_data [" + env.sharedDataFile() + "]");
            }
        }
        if (forbidPrivateIndexSettings) {
            for (final String key : settings.keySet()) {
                final Setting<?> setting = indexScopedSettings.get(key);
                if (setting == null) {
                    assert indexScopedSettings.isPrivateSetting(key);
                } else if (setting.isPrivateIndex()) {
                    validationErrors.add("private index setting [" + key + "] can not be set explicitly");
                }
            }
        }
        return validationErrors;
    }

    /**
     * Validates the settings and mappings for shrinking an index.
     * @return the list of nodes at least one instance of the source index shards are allocated
     */
    static List<String> validateShrinkIndex(ClusterState state, String sourceIndex,
                                        Set<String> targetIndexMappingsTypes, String targetIndexName,
                                        Settings targetIndexSettings) {
        IndexMetaData sourceMetaData = validateResize(state, sourceIndex, targetIndexMappingsTypes, targetIndexName, targetIndexSettings);
        assert IndexMetaData.INDEX_NUMBER_OF_SHARDS_SETTING.exists(targetIndexSettings);
        IndexMetaData.selectShrinkShards(0, sourceMetaData, IndexMetaData.INDEX_NUMBER_OF_SHARDS_SETTING.get(targetIndexSettings));

        if (sourceMetaData.getNumberOfShards() == 1) {
            throw new IllegalArgumentException("can't shrink an index with only one shard");
        }

        // now check that index is all on one node
        final IndexRoutingTable table = state.routingTable().index(sourceIndex);
        Map<String, AtomicInteger> nodesToNumRouting = new HashMap<>();
        int numShards = sourceMetaData.getNumberOfShards();
        for (ShardRouting routing : table.shardsWithState(ShardRoutingState.STARTED)) {
            nodesToNumRouting.computeIfAbsent(routing.currentNodeId(), (s) -> new AtomicInteger(0)).incrementAndGet();
        }
        List<String> nodesToAllocateOn = new ArrayList<>();
        for (Map.Entry<String, AtomicInteger> entries : nodesToNumRouting.entrySet()) {
            int numAllocations = entries.getValue().get();
            assert numAllocations <= numShards : "wait what? " + numAllocations + " is > than num shards " + numShards;
            if (numAllocations == numShards) {
                nodesToAllocateOn.add(entries.getKey());
            }
        }
        if (nodesToAllocateOn.isEmpty()) {
            throw new IllegalStateException("index " + sourceIndex +
                " must have all shards allocated on the same node to shrink index");
        }
        return nodesToAllocateOn;
    }

    static void validateSplitIndex(ClusterState state, String sourceIndex,
                                   Set<String> targetIndexMappingsTypes, String targetIndexName,
                                   Settings targetIndexSettings) {
        IndexMetaData sourceMetaData = validateResize(state, sourceIndex, targetIndexMappingsTypes, targetIndexName, targetIndexSettings);
        IndexMetaData.selectSplitShard(0, sourceMetaData, IndexMetaData.INDEX_NUMBER_OF_SHARDS_SETTING.get(targetIndexSettings));
    }

<<<<<<< HEAD
    static void validateCloneIndex(ClusterState state, String sourceIndex,
                                   Set<String> targetIndexMappingsTypes, String targetIndexName,
                                   Settings targetIndexSettings) {
        IndexMetaData sourceMetaData = validateResize(state, sourceIndex, targetIndexMappingsTypes, targetIndexName, targetIndexSettings);
        IndexMetaData.selectCloneShard(0, sourceMetaData, IndexMetaData.INDEX_NUMBER_OF_SHARDS_SETTING.get(targetIndexSettings));
    }

    static IndexMetaData validateResize(ClusterState state, String sourceIndex,
                                           Set<String> targetIndexMappingsTypes, String targetIndexName,
                                           Settings targetIndexSettings) {
=======
    private static IndexMetaData validateResize(ClusterState state, String sourceIndex,
                                                Set<String> targetIndexMappingsTypes, String targetIndexName,
                                                Settings targetIndexSettings) {
>>>>>>> 06dea859
        if (state.metaData().hasIndex(targetIndexName)) {
            throw new ResourceAlreadyExistsException(state.metaData().index(targetIndexName).getIndex());
        }
        final IndexMetaData sourceMetaData = state.metaData().index(sourceIndex);
        if (sourceMetaData == null) {
            throw new IndexNotFoundException(sourceIndex);
        }
        // ensure index is read-only
        if (state.blocks().indexBlocked(ClusterBlockLevel.WRITE, sourceIndex) == false) {
            throw new IllegalStateException("index " + sourceIndex + " must be read-only to resize index. use \"index.blocks.write=true\"");
        }

        if ((targetIndexMappingsTypes.size() > 1 ||
            (targetIndexMappingsTypes.isEmpty() || targetIndexMappingsTypes.contains(MapperService.DEFAULT_MAPPING)) == false)) {
            throw new IllegalArgumentException("mappings are not allowed when resizing indices" +
                ", all mappings are copied from the source index");
        }

        if (IndexMetaData.INDEX_NUMBER_OF_SHARDS_SETTING.exists(targetIndexSettings)) {
            // this method applies all necessary checks ie. if the target shards are less than the source shards
            // of if the source shards are divisible by the number of target shards
            IndexMetaData.getRoutingFactor(sourceMetaData.getNumberOfShards(),
                IndexMetaData.INDEX_NUMBER_OF_SHARDS_SETTING.get(targetIndexSettings));
        }
        return sourceMetaData;
    }

    static void prepareResizeIndexSettings(
            final ClusterState currentState,
            final Set<String> mappingKeys,
            final Settings.Builder indexSettingsBuilder,
            final Index resizeSourceIndex,
            final String resizeIntoName,
            final ResizeType type,
            final boolean copySettings,
            final IndexScopedSettings indexScopedSettings) {

        // we use "i.r.a.initial_recovery" rather than "i.r.a.require|include" since we want the replica to allocate right away
        // once we are allocated.
        final String initialRecoveryIdFilter = IndexMetaData.INDEX_ROUTING_INITIAL_RECOVERY_GROUP_SETTING.getKey() + "_id";

        final IndexMetaData sourceMetaData = currentState.metaData().index(resizeSourceIndex.getName());
        if (type == ResizeType.SHRINK) {
            final List<String> nodesToAllocateOn = validateShrinkIndex(currentState, resizeSourceIndex.getName(),
                mappingKeys, resizeIntoName, indexSettingsBuilder.build());
            indexSettingsBuilder
                .put(initialRecoveryIdFilter, Strings.arrayToCommaDelimitedString(nodesToAllocateOn.toArray()))
                // we only try once and then give up with a shrink index
                .put("index.allocation.max_retries", 1);
        } else if (type == ResizeType.SPLIT) {
            validateSplitIndex(currentState, resizeSourceIndex.getName(), mappingKeys, resizeIntoName, indexSettingsBuilder.build());
            indexSettingsBuilder.putNull(initialRecoveryIdFilter);
        } else if (type == ResizeType.CLONE) {
            validateCloneIndex(currentState, resizeSourceIndex.getName(), mappingKeys, resizeIntoName, indexSettingsBuilder.build());
            indexSettingsBuilder.putNull(initialRecoveryIdFilter);
        } else {
            throw new IllegalStateException("unknown resize type is " + type);
        }

        final Settings.Builder builder = Settings.builder();
        if (copySettings) {
            // copy all settings and non-copyable settings and settings that have already been set (e.g., from the request)
            for (final String key : sourceMetaData.getSettings().keySet()) {
                final Setting<?> setting = indexScopedSettings.get(key);
                if (setting == null) {
                    assert indexScopedSettings.isPrivateSetting(key) : key;
                } else if (setting.getProperties().contains(Setting.Property.NotCopyableOnResize)) {
                    continue;
                }
                // do not override settings that have already been set (for example, from the request)
                if (indexSettingsBuilder.keys().contains(key)) {
                    continue;
                }
                builder.copy(key, sourceMetaData.getSettings());
            }
        } else {
            final Predicate<String> sourceSettingsPredicate =
                    (s) -> (s.startsWith("index.similarity.") || s.startsWith("index.analysis.") ||
                            s.startsWith("index.sort.") || s.equals("index.soft_deletes.enabled"))
                            && indexSettingsBuilder.keys().contains(s) == false;
            builder.put(sourceMetaData.getSettings().filter(sourceSettingsPredicate));
        }

        indexSettingsBuilder
            .put(IndexMetaData.SETTING_INDEX_VERSION_CREATED.getKey(), sourceMetaData.getCreationVersion())
            .put(IndexMetaData.SETTING_VERSION_UPGRADED, sourceMetaData.getUpgradedVersion())
            .put(builder.build())
            .put(IndexMetaData.SETTING_ROUTING_PARTITION_SIZE, sourceMetaData.getRoutingPartitionSize())
            .put(IndexMetaData.INDEX_RESIZE_SOURCE_NAME.getKey(), resizeSourceIndex.getName())
            .put(IndexMetaData.INDEX_RESIZE_SOURCE_UUID.getKey(), resizeSourceIndex.getUUID());
    }

    /**
     * Returns a default number of routing shards based on the number of shards of the index. The default number of routing shards will
     * allow any index to be split at least once and at most 10 times by a factor of two. The closer the number or shards gets to 1024
     * the less default split operations are supported
     */
    public static int calculateNumRoutingShards(int numShards, Version indexVersionCreated) {
        if (indexVersionCreated.onOrAfter(Version.V_7_0_0)) {
            // only select this automatically for indices that are created on or after 7.0 this will prevent this new behaviour
            // until we have a fully upgraded cluster. Additionally it will make integratin testing easier since mixed clusters
            // will always have the behavior of the min node in the cluster.
            //
            // We use as a default number of routing shards the higher number that can be expressed
            // as {@code numShards * 2^x`} that is less than or equal to the maximum number of shards: 1024.
            int log2MaxNumShards = 10; // logBase2(1024)
            int log2NumShards = 32 - Integer.numberOfLeadingZeros(numShards - 1); // ceil(logBase2(numShards))
            int numSplits = log2MaxNumShards - log2NumShards;
            numSplits = Math.max(1, numSplits); // Ensure the index can be split at least once
            return numShards * 1 << numSplits;
        } else {
            return numShards;
        }
    }
}<|MERGE_RESOLUTION|>--- conflicted
+++ resolved
@@ -705,7 +705,6 @@
         IndexMetaData.selectSplitShard(0, sourceMetaData, IndexMetaData.INDEX_NUMBER_OF_SHARDS_SETTING.get(targetIndexSettings));
     }
 
-<<<<<<< HEAD
     static void validateCloneIndex(ClusterState state, String sourceIndex,
                                    Set<String> targetIndexMappingsTypes, String targetIndexName,
                                    Settings targetIndexSettings) {
@@ -714,13 +713,8 @@
     }
 
     static IndexMetaData validateResize(ClusterState state, String sourceIndex,
-                                           Set<String> targetIndexMappingsTypes, String targetIndexName,
-                                           Settings targetIndexSettings) {
-=======
-    private static IndexMetaData validateResize(ClusterState state, String sourceIndex,
-                                                Set<String> targetIndexMappingsTypes, String targetIndexName,
-                                                Settings targetIndexSettings) {
->>>>>>> 06dea859
+                                        Set<String> targetIndexMappingsTypes, String targetIndexName,
+                                        Settings targetIndexSettings) {
         if (state.metaData().hasIndex(targetIndexName)) {
             throw new ResourceAlreadyExistsException(state.metaData().index(targetIndexName).getIndex());
         }
