--- conflicted
+++ resolved
@@ -411,12 +411,8 @@
     void becomeLeader(String method) {
         assert Thread.holdsLock(mutex) : "Coordinator mutex not held";
         assert mode == Mode.CANDIDATE : "expected candidate but was " + mode;
-<<<<<<< HEAD
-        assert getLocalNode().isMasterNode() : getLocalNode();
-=======
         assert getLocalNode().isMasterNode() : getLocalNode() + " became a leader but is not master-eligible";
 
->>>>>>> 2de0feb1
         logger.debug("{}: becoming LEADER (was {}, lastKnownLeader was [{}])", method, mode, lastKnownLeader);
 
         mode = Mode.LEADER;
@@ -435,12 +431,8 @@
 
     void becomeFollower(String method, DiscoveryNode leaderNode) {
         assert Thread.holdsLock(mutex) : "Coordinator mutex not held";
-<<<<<<< HEAD
-        assert leaderNode.isMasterNode() : getLocalNode();
-=======
         assert leaderNode.isMasterNode() : leaderNode + " became a leader but is not master-eligible";
 
->>>>>>> 2de0feb1
         logger.debug("{}: becoming FOLLOWER of [{}] (was {}, lastKnownLeader was [{}])", method, leaderNode, mode, lastKnownLeader);
 
         final boolean restartLeaderChecker = (mode == Mode.FOLLOWER && Optional.of(leaderNode).equals(lastKnownLeader)) == false;
