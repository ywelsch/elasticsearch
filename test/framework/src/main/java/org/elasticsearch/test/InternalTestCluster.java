--- conflicted
+++ resolved
@@ -1940,29 +1940,17 @@
         }
         final List<NodeAndClient> nodes = new ArrayList<>();
         final int prevMasterCount = getMasterNodesCount();
-        int bootstrapMasterNodeIndex = prevMasterCount == 0 && autoManageMinMasterNodes && newMasterCount > 0
+        int bootstrapMasterNodeIndex = prevMasterCount == 0 && autoManageMinMasterNodes && newMasterCount > 0 && Arrays.stream(settings)
+            .allMatch(s -> Node.NODE_MASTER_SETTING.get(s) == false || TestZenDiscovery.USE_ZEN2.get(s) == true)
             ? RandomNumbers.randomIntBetween(random, 0, newMasterCount - 1) : -1;
 
         for (Settings nodeSettings : settings) {
-<<<<<<< HEAD
-            final Settings nodeSettingsIncludingBootstrap;
-            if (prevMasterCount == 0 && autoManageMinMasterNodes && Arrays.stream(settings)
-                .allMatch(s -> Node.NODE_MASTER_SETTING.get(s) == false || TestZenDiscovery.USE_ZEN2.get(s) == true)) {
-                nodeSettingsIncludingBootstrap = Settings.builder()
-                    .put(INITIAL_MASTER_NODE_COUNT_SETTING.getKey(),
-                        (int) Stream.of(settings).filter(Node.NODE_MASTER_SETTING::get).count())
-                    .put(nodeSettings)
-                    .build();
-            } else {
-                nodeSettingsIncludingBootstrap = nodeSettings;
-=======
             final Builder builder = Settings.builder();
             if (Node.NODE_MASTER_SETTING.get(nodeSettings)) {
                 if (bootstrapMasterNodeIndex == 0) {
                     builder.put(INITIAL_MASTER_NODE_COUNT_SETTING.getKey(), newMasterCount);
                 }
                 bootstrapMasterNodeIndex -= 1;
->>>>>>> 94010d33
             }
             nodes.add(buildNode(builder.put(nodeSettings).build(), defaultMinMasterNodes, () -> rebuildUnicastHostFiles(nodes)));
         }
