--- conflicted
+++ resolved
@@ -174,11 +174,8 @@
 import org.elasticsearch.xpack.core.ssl.action.GetCertificateInfoAction;
 import org.elasticsearch.xpack.core.upgrade.actions.IndexUpgradeAction;
 import org.elasticsearch.xpack.core.upgrade.actions.IndexUpgradeInfoAction;
-<<<<<<< HEAD
+import org.elasticsearch.xpack.core.vectors.VectorsFeatureSetUsage;
 import org.elasticsearch.xpack.core.votingonly.VotingOnlyNodeFeatureSetUsage;
-=======
-import org.elasticsearch.xpack.core.vectors.VectorsFeatureSetUsage;
->>>>>>> b638cc10
 import org.elasticsearch.xpack.core.watcher.WatcherFeatureSetUsage;
 import org.elasticsearch.xpack.core.watcher.WatcherMetaData;
 import org.elasticsearch.xpack.core.watcher.transport.actions.ack.AckWatchAction;
@@ -443,14 +440,10 @@
                 new NamedWriteableRegistry.Entry(PersistentTaskParams.class, DataFrameField.TASK_NAME, DataFrameTransform::new),
                 new NamedWriteableRegistry.Entry(Task.Status.class, DataFrameField.TASK_NAME, DataFrameTransformState::new),
                 new NamedWriteableRegistry.Entry(PersistentTaskState.class, DataFrameField.TASK_NAME, DataFrameTransformState::new),
-<<<<<<< HEAD
+                // Vectors
+                new NamedWriteableRegistry.Entry(XPackFeatureSet.Usage.class, XPackField.VECTORS, VectorsFeatureSetUsage::new),
                 // Voting Only Node
-                new NamedWriteableRegistry.Entry(XPackFeatureSet.Usage.class, XPackField.VOTING_ONLY_NODE,
-                    VotingOnlyNodeFeatureSetUsage::new)
-=======
-                // Vectors
-                new NamedWriteableRegistry.Entry(XPackFeatureSet.Usage.class, XPackField.VECTORS, VectorsFeatureSetUsage::new)
->>>>>>> b638cc10
+                new NamedWriteableRegistry.Entry(XPackFeatureSet.Usage.class, XPackField.VOTING_ONLY, VotingOnlyNodeFeatureSetUsage::new)
         );
     }
 
